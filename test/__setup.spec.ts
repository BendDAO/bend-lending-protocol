import rawBRE from "hardhat";
import { MockContract } from "ethereum-waffle";
import {
  insertContractAddressInDb,
  getEthersSigners,
  registerContractInJsonDb,
  getEthersSignersAddresses,
} from "../helpers/contracts-helpers";
import {
  deployLendPoolAddressesProvider,
  deployMintableERC20,
  deployMintableERC721,
  deployBTokenImplementations,
  deployBNFTImplementations,
  deployLendPoolConfigurator,
  deployLendPool,
  deployLendPoolLoan,
  deployBTokensAndBNFTsHelper,
  deployBendOracle,
  deployReserveOracle,
  deployNFTOracle,
  deployMockNFTOracle,
  deployMockReserveOracle,
  deployWalletBalancerProvider,
  deployBendProtocolDataProvider,
  deployWETHGateway,
  deployWETHMocked,
  authorizeWETHGateway,
  authorizeWETHGatewayNFT,
  deployBNFTRegistry,
<<<<<<< HEAD
  deployInitializableAdminProxy,
=======
  deployCryptoPunksMarket,
  deployWrappedPunk,
  deployPunkGateway,
  authorizePunkGateway,
  authorizePunkGatewayERC20,
>>>>>>> b316a1d3
} from "../helpers/contracts-deployments";
import { Signer } from "ethers";
import { TokenContractId, NftContractId, eContractid, tEthereumAddress, BendPools } from "../helpers/types";
import { MintableERC20 } from "../types/MintableERC20";
import { MintableERC721 } from "../types/MintableERC721";
import {
  ConfigNames,
  getReservesConfigByPool,
  getNftsConfigByPool,
  getTreasuryAddress,
  loadPoolConfig,
} from "../helpers/configuration";
import { initializeMakeSuite } from "./helpers/make-suite";

import {
  setAssetContractsInBendOracle,
  setPricesInChainlinkMockAggregator,
  setAggregatorsInReserveOracle,
  addAssetsInNFTOracle,
  setPricesInNFTOracle,
  deployAllChainlinkMockAggregators,
} from "../helpers/oracles-helpers";
import { DRE, waitForTx } from "../helpers/misc-utils";
import {
  initReservesByHelper,
  configureReservesByHelper,
  initNftsByHelper,
  configureNftsByHelper,
} from "../helpers/init-helpers";
import BendConfig from "../markets/bend";
import { oneEther, ZERO_ADDRESS } from "../helpers/constants";
import {
  getLendPool,
  getLendPoolConfiguratorProxy,
  getLendPoolLoanProxy,
  getBNFTRegistryProxy,
  getPairsTokenAggregator,
} from "../helpers/contracts-getters";
import { WETH9Mocked } from "../types/WETH9Mocked";
import { getNftAddressFromSymbol } from "./helpers/utils/helpers";
import { WrappedPunk } from "../types/WrappedPunk";

const MOCK_USD_PRICE_IN_WEI = BendConfig.ProtocolGlobalParams.MockUsdPriceInWei;
const ALL_ASSETS_INITIAL_PRICES = BendConfig.Mocks.AllAssetsInitialPrices;
const USD_ADDRESS = BendConfig.ProtocolGlobalParams.UsdAddress;

const ALL_NFTS_INITIAL_PRICES = BendConfig.Mocks.AllNftsInitialPrices;

const deployAllMockTokens = async (deployer: Signer) => {
  const tokens: {
    [symbol: string]: MockContract | MintableERC20 | WETH9Mocked;
  } = {};

  const protoConfigData = getReservesConfigByPool(BendPools.proto);

  for (const tokenSymbol of Object.keys(TokenContractId)) {
    const tokenName = "Bend Mock " + tokenSymbol;
    if (tokenSymbol === "WETH") {
      tokens[tokenSymbol] = await deployWETHMocked();
      await registerContractInJsonDb(tokenSymbol.toUpperCase(), tokens[tokenSymbol]);
      continue;
    }
    let decimals = 18;

    let configData = (<any>protoConfigData)[tokenSymbol];

    if (configData) {
      decimals = configData.reserveDecimals;
    }

    tokens[tokenSymbol] = await deployMintableERC20([tokenName, tokenSymbol, decimals.toString()]);
    //console.log("deployAllMockTokens", tokenSymbol, decimals, await tokens[tokenSymbol].decimals());
    await registerContractInJsonDb(tokenSymbol.toUpperCase(), tokens[tokenSymbol]);
  }

  return tokens;
};

const deployAllMockNfts = async (deployer: Signer) => {
  const tokens: {
    [symbol: string]: MockContract | MintableERC721;
  } = {};

  const protoConfigData = getNftsConfigByPool(BendPools.proto);

  for (const tokenSymbol of Object.keys(NftContractId)) {
    const tokenName = "Bend Mock " + tokenSymbol;
    /*
    if (tokenSymbol === "WPUNKS") {
      tokens[tokenSymbol] = await deployWPUNKSMocked();
      await registerContractInJsonDb(
        tokenSymbol.toUpperCase(),
        tokens[tokenSymbol]
      );
      continue;
    }
    */

    let configData = (<any>protoConfigData)[tokenSymbol];

    tokens[tokenSymbol] = await deployMintableERC721([tokenName, tokenSymbol]);
    await registerContractInJsonDb(tokenSymbol.toUpperCase(), tokens[tokenSymbol]);
  }

  return tokens;
};

const buildTestEnv = async (deployer: Signer, secondaryWallet: Signer) => {
  console.time("setup");
  const addressList = await getEthersSignersAddresses();

  const bendAdmin = await deployer.getAddress();
  const emergencyAdmin = addressList[2];
  const proxyAdmin = addressList[2];
  const config = loadPoolConfig(ConfigNames.Bend);

  //////////////////////////////////////////////////////////////////////////////
  console.log("-> Prepare mock external ERC20 Tokens, such as WETH, DAI...");
  const mockTokens: {
    [symbol: string]: MockContract | MintableERC20 | WETH9Mocked;
  } = {
    ...(await deployAllMockTokens(deployer)),
  };

  console.log("-> Prepare mock external ERC721 NFTs, such as WPUNKS, BAYC...");
  const cryptoPunksMarket = await deployCryptoPunksMarket([]);
  const wrappedPunk = await deployWrappedPunk([cryptoPunksMarket.address]);
  const mockNfts: {
    [symbol: string]: MockContract | MintableERC721 | WrappedPunk;
  } = {
    ...(await deployAllMockNfts(deployer)),
    WPUNKS: wrappedPunk,
  };

  //////////////////////////////////////////////////////////////////////////////
  // !!! MUST BEFORE LendPoolConfigurator which will getBNFTRegistry from address provider when init
  console.log("-> Prepare bnft registry...");
  const bnftRegistryImpl = await deployBNFTRegistry();
  const initEncodedData = bnftRegistryImpl.interface.encodeFunctionData("initialize", [
    config.BNftNamePrefix,
    config.BNftSymbolPrefix,
  ]);

  const bnftRegistryProxy = await deployInitializableAdminProxy(eContractid.BNFTRegistry, proxyAdmin);
  await waitForTx(await bnftRegistryProxy.initialize(bnftRegistryImpl.address, initEncodedData));

  const bnftRegistry = await getBNFTRegistryProxy(bnftRegistryProxy.address);

  await waitForTx(await bnftRegistry.transferOwnership(bendAdmin));

  //////////////////////////////////////////////////////////////////////////////
  console.log("-> Prepare bnft tokens...");
  for (const [nftSymbol, mockedNft] of Object.entries(mockNfts) as [string, MintableERC721][]) {
    await waitForTx(await bnftRegistry.createBNFT(mockedNft.address, []));
    const bnftAddresses = await bnftRegistry.getBNFTAddresses(mockedNft.address);
    console.log("createBNFT:", nftSymbol, bnftAddresses.bNftProxy, bnftAddresses.bNftImpl);
  }

  //////////////////////////////////////////////////////////////////////////////
  console.log("-> Prepare address provider...");
  const addressesProvider = await deployLendPoolAddressesProvider(BendConfig.MarketId);
  await waitForTx(await addressesProvider.setPoolAdmin(bendAdmin));

  //setting users[1] as emergency admin, which is in position 2 in the DRE addresses list
  await waitForTx(await addressesProvider.setEmergencyAdmin(emergencyAdmin));

  //////////////////////////////////////////////////////////////////////////////
  // !!! MUST BEFORE LendPoolConfigurator which will getBNFTRegistry from address provider when init
  await waitForTx(await addressesProvider.setBNFTRegistry(bnftRegistry.address));

  //////////////////////////////////////////////////////////////////////////////
  console.log("-> Prepare lend pool...");
  const lendPoolImpl = await deployLendPool();
  await waitForTx(await addressesProvider.setLendPoolImpl(lendPoolImpl.address));
  // configurator will create proxy for implement
  const lendPoolAddress = await addressesProvider.getLendPool();
  const lendPoolProxy = await getLendPool(lendPoolAddress);

  await insertContractAddressInDb(eContractid.LendPool, lendPoolProxy.address);

  //////////////////////////////////////////////////////////////////////////////
  console.log("-> Prepare lend loan...");
  const lendPoolLoanImpl = await deployLendPoolLoan();
  await waitForTx(await addressesProvider.setLendPoolLoanImpl(lendPoolLoanImpl.address));
  // configurator will create proxy for implement
  const lendPoolLoanProxy = await getLendPoolLoanProxy(await addressesProvider.getLendPoolLoan());
  await insertContractAddressInDb(eContractid.LendPoolLoan, lendPoolLoanProxy.address);

  //////////////////////////////////////////////////////////////////////////////
  console.log("-> Prepare pool configurator...");
  const lendPoolConfiguratorImpl = await deployLendPoolConfigurator();
  await waitForTx(await addressesProvider.setLendPoolConfiguratorImpl(lendPoolConfiguratorImpl.address));
  // configurator will create proxy for implement
  const lendPoolConfiguratorProxy = await getLendPoolConfiguratorProxy(
    await addressesProvider.getLendPoolConfigurator()
  );
  await insertContractAddressInDb(eContractid.LendPoolConfigurator, lendPoolConfiguratorProxy.address);

  //////////////////////////////////////////////////////////////////////////////
  console.log("-> Prepare BToken and BNFT helper...");
  await deployBTokensAndBNFTsHelper([
    lendPoolProxy.address,
    addressesProvider.address,
    lendPoolConfiguratorProxy.address,
  ]);

  const dataProvider = await deployBendProtocolDataProvider(addressesProvider.address);

  //////////////////////////////////////////////////////////////////////////////
  console.log("-> Prepare mock reserve token aggregators...");
  const allTokenDecimals = Object.entries(config.ReservesConfig).reduce(
    (accum: { [tokenSymbol: string]: string }, [tokenSymbol, tokenConfig]) => ({
      ...accum,
      [tokenSymbol]: tokenConfig.reserveDecimals,
    }),
    {}
  );
  const mockAggregators = await deployAllChainlinkMockAggregators(allTokenDecimals, ALL_ASSETS_INITIAL_PRICES);
  const allTokenAddresses = Object.entries(mockTokens).reduce(
    (accum: { [tokenSymbol: string]: tEthereumAddress }, [tokenSymbol, tokenContract]) => ({
      ...accum,
      [tokenSymbol]: tokenContract.address,
    }),
    {}
  );
  const allAggregatorsAddresses = Object.entries(mockAggregators).reduce(
    (accum: { [tokenSymbol: string]: tEthereumAddress }, [tokenSymbol, aggregator]) => ({
      ...accum,
      [tokenSymbol]: aggregator.address,
    }),
    {}
  );
  const [tokens, aggregators] = getPairsTokenAggregator(
    allTokenAddresses,
    allAggregatorsAddresses,
    config.OracleQuoteCurrency
  );

  console.log("-> Prepare reserve oracle...");
  const reserveOracleImpl = await deployReserveOracle([
    //mockTokens.WETH.address
  ]);
  await waitForTx(await reserveOracleImpl.initialize(mockTokens.WETH.address));
  await waitForTx(await addressesProvider.setReserveOracle(reserveOracleImpl.address));
  await setAggregatorsInReserveOracle(allTokenAddresses, allAggregatorsAddresses, reserveOracleImpl);

  //////////////////////////////////////////////////////////////////////////////
  console.log("-> Prepare mock reserve oracle...");
  const mockReserveOracleImpl = await deployMockReserveOracle([]);
  await waitForTx(await mockReserveOracleImpl.initialize(mockTokens.WETH.address));

  //////////////////////////////////////////////////////////////////////////////
  console.log("-> Prepare mock NFT token aggregators...");
  const allNftAddresses = Object.entries(mockNfts).reduce(
    (accum: { [tokenSymbol: string]: tEthereumAddress }, [tokenSymbol, tokenContract]) => ({
      ...accum,
      [tokenSymbol]: tokenContract.address,
    }),
    {}
  );
  const allNftPrices = Object.entries(ALL_NFTS_INITIAL_PRICES).reduce(
    (accum: { [tokenSymbol: string]: string }, [tokenSymbol, tokenPrice]) => ({
      ...accum,
      [tokenSymbol]: tokenPrice,
    }),
    {}
  );

  console.log("-> Prepare nft oracle...");
  const nftOracleImpl = await deployNFTOracle();
  await waitForTx(await nftOracleImpl.initialize(await addressesProvider.getPoolAdmin()));
  await waitForTx(await addressesProvider.setNFTOracle(nftOracleImpl.address));
  await addAssetsInNFTOracle(allNftAddresses, nftOracleImpl);
  await setPricesInNFTOracle(allNftPrices, allNftAddresses, nftOracleImpl);

  //////////////////////////////////////////////////////////////////////////////
  console.log("-> Prepare mock nft oracle...");
  const mockNftOracleImpl = await deployMockNFTOracle();
  await waitForTx(await mockNftOracleImpl.initialize(await addressesProvider.getPoolAdmin()));

  //////////////////////////////////////////////////////////////////////////////
  console.log("-> Prepare bend oracle...");
  const bendOracleImpl = await deployBendOracle();
  await waitForTx(await bendOracleImpl.initialize());
  await setAssetContractsInBendOracle(allTokenAddresses, reserveOracleImpl.address, bendOracleImpl);
  await setAssetContractsInBendOracle(allNftAddresses, nftOracleImpl.address, bendOracleImpl);

  //////////////////////////////////////////////////////////////////////////////
  console.log("-> Prepare Reserve pool...");
  const { ...tokensAddressesWithoutUsd } = allTokenAddresses;
  const allReservesAddresses = {
    ...tokensAddressesWithoutUsd,
  };

  // Reserve params from pool + mocked tokens
  const reservesParams = {
    ...config.ReservesConfig,
  };

  console.log("-> Prepare BToken impl contract...");
  await deployBTokenImplementations(ConfigNames.Bend, reservesParams, false);

  console.log("-> Prepare Reserve init and configure...");
  const { BTokenNamePrefix, BTokenSymbolPrefix } = config;
  const treasuryAddress = await getTreasuryAddress(config);

  await initReservesByHelper(
    reservesParams,
    allReservesAddresses,
    BTokenNamePrefix,
    BTokenSymbolPrefix,
    bendAdmin,
    treasuryAddress,
    ZERO_ADDRESS,
    ConfigNames.Bend,
    false
  );

  await configureReservesByHelper(reservesParams, allReservesAddresses, dataProvider, bendAdmin);

  //////////////////////////////////////////////////////////////////////////////
  console.log("-> Prepare NFT pools...");
  const allNftsAddresses = {
    ...allNftAddresses,
  };

  // NFT params from pool + mocked tokens
  const nftsParams = {
    ...config.NftsConfig,
  };

  console.log("-> Prepare NFT init and configure...");
  const { BNftNamePrefix, BNftSymbolPrefix } = config;

  await initNftsByHelper(
    nftsParams,
    allNftsAddresses,
    BNftNamePrefix,
    BNftSymbolPrefix,
    bendAdmin,
    ConfigNames.Bend,
    false
  );

  await configureNftsByHelper(nftsParams, allNftsAddresses, dataProvider, bendAdmin);

  //////////////////////////////////////////////////////////////////////////////
  // prepapre wallet
  await deployWalletBalancerProvider();

  //////////////////////////////////////////////////////////////////////////////
  console.log("-> Prepare WETH gateway...");
  const wethGateway = await deployWETHGateway([mockTokens.WETH.address]);
  await authorizeWETHGateway(wethGateway.address, lendPoolAddress);
  await authorizeWETHGatewayNFT(wethGateway.address, lendPoolAddress, await getNftAddressFromSymbol("BAYC"));
  await authorizeWETHGatewayNFT(wethGateway.address, lendPoolAddress, wrappedPunk.address);

  console.log("-> Prepare PUNK gateway...");
  const punkGateway = await deployPunkGateway([cryptoPunksMarket.address, wrappedPunk.address]);
  console.log(`Deploy PunkGateway at ${punkGateway.address}`);
  await authorizePunkGateway(punkGateway.address, lendPoolAddress, wethGateway.address);
  console.log(`Authorzie PunkGateway with LendPool and WETHGateway`);
  await waitForTx(await cryptoPunksMarket.allInitialOwnersAssigned());
  await authorizePunkGatewayERC20(punkGateway.address, lendPoolAddress, allReservesAddresses.USDC);

  console.timeEnd("setup");
};

before(async () => {
  await rawBRE.run("set-DRE");
  const [deployer, secondaryWallet] = await getEthersSigners();
  const FORK = process.env.FORK;

  if (FORK) {
    await rawBRE.run("bend:mainnet", { skipRegistry: true });
  } else {
    console.log("-> Deploying test environment...");
    await buildTestEnv(deployer, secondaryWallet);
  }

  console.log("-> Initialize make suite...");
  await initializeMakeSuite();

  console.log("\n***************");
  console.log("Setup and snapshot finished");
  console.log("***************\n");
});<|MERGE_RESOLUTION|>--- conflicted
+++ resolved
@@ -28,15 +28,12 @@
   authorizeWETHGateway,
   authorizeWETHGatewayNFT,
   deployBNFTRegistry,
-<<<<<<< HEAD
-  deployInitializableAdminProxy,
-=======
   deployCryptoPunksMarket,
   deployWrappedPunk,
   deployPunkGateway,
   authorizePunkGateway,
   authorizePunkGatewayERC20,
->>>>>>> b316a1d3
+  deployInitializableAdminProxy,
 } from "../helpers/contracts-deployments";
 import { Signer } from "ethers";
 import { TokenContractId, NftContractId, eContractid, tEthereumAddress, BendPools } from "../helpers/types";
