import BigNumber from "bignumber.js";
import { BigNumber as BN, BigNumberish } from "ethers";
import { parseEther } from "ethers/lib/utils";
import DRE from "hardhat";

import { getReservesConfigByPool } from "../helpers/configuration";
import { MAX_UINT_AMOUNT, oneEther, ONE_DAY } from "../helpers/constants";
import { convertToCurrencyDecimals, convertToCurrencyUnits } from "../helpers/contracts-helpers";
import { getNowTimeInSeconds, increaseTime, waitForTx } from "../helpers/misc-utils";
import { BendPools, iBendPoolAssets, IReserveParams, ProtocolLoanState } from "../helpers/types";
import {
  borrow,
  configuration as actionsConfiguration,
  mintERC721,
  setApprovalForAll,
  setApprovalForAllWETHGateway,
  setNftAssetPrice,
  setNftAssetPriceForDebt,
} from "./helpers/actions";
import { makeSuite, TestEnv } from "./helpers/make-suite";
import { configuration as calculationsConfiguration } from "./helpers/utils/calculations";
import { getLoanData, getNftAddressFromSymbol } from "./helpers/utils/helpers";
import { NETWORKS_DEFAULT_GAS } from "../helper-hardhat-config";
import { getDebtToken } from "../helpers/contracts-getters";

const chai = require("chai");
const { expect } = chai;

makeSuite("WETHGateway - Liquidate", (testEnv: TestEnv) => {
  let baycInitPrice: BN;
  let depositSize: BigNumberish;

  before("Initializing configuration", async () => {
    // Sets BigNumber for this suite, instead of globally
    BigNumber.config({
      DECIMAL_PLACES: 0,
      ROUNDING_MODE: BigNumber.ROUND_DOWN,
    });

    actionsConfiguration.skipIntegrityCheck = false; //set this to true to execute solidity-coverage

    calculationsConfiguration.reservesParams = <iBendPoolAssets<IReserveParams>>(
      getReservesConfigByPool(BendPools.proto)
    );

    baycInitPrice = await testEnv.nftOracle.getAssetPrice(testEnv.bayc.address);
    depositSize = new BigNumber(baycInitPrice.toString()).multipliedBy(0.8).toFixed(0);
  });
  after("Reset configuration", async () => {
    // Reset BigNumber
    BigNumber.config({
      DECIMAL_PLACES: 20,
      ROUNDING_MODE: BigNumber.ROUND_HALF_UP,
    });

    await setNftAssetPrice(testEnv, "BAYC", baycInitPrice.toString());
  });

  it("Borrow ETH and Liquidate it", async () => {
    const { users, wethGateway, pool, loan, reserveOracle, nftOracle, weth, bWETH, bayc, dataProvider } = testEnv;
    const depositor = users[0];
    const user = users[1];
    const user3 = users[3];
    const liquidator = users[4];

    {
      const latestTime = await getNowTimeInSeconds();
      await waitForTx(await nftOracle.setAssetData(bayc.address, baycInitPrice, latestTime, latestTime));
    }

    // Deposit with native ETH
    console.log("depositETH:", depositSize);
    await wethGateway.connect(depositor.signer).depositETH(depositor.address, "0", { value: depositSize });

    // Delegates borrowing power of WETH to WETHGateway
    const reserveData = await pool.getReserveData(weth.address);
    const debtToken = await getDebtToken(reserveData.debtTokenAddress);
    await waitForTx(await debtToken.connect(user.signer).approveDelegation(wethGateway.address, MAX_UINT_AMOUNT));

    // Start loan
    const nftAsset = await getNftAddressFromSymbol("BAYC");
    const tokenIdNum = testEnv.tokenIdTracker++;
    const tokenId = tokenIdNum.toString();
    await mintERC721(testEnv, user, "BAYC", tokenId);
    await setApprovalForAll(testEnv, user, "BAYC");
    await setApprovalForAllWETHGateway(testEnv, user, "BAYC");

    const nftCfgData = await dataProvider.getNftConfigurationData(nftAsset);

    const nftColDataBefore = await pool.getNftCollateralData(nftAsset, weth.address);

    const wethPrice = await reserveOracle.getAssetPrice(weth.address);
    const amountBorrow = await convertToCurrencyDecimals(
      weth.address,
      new BigNumber(nftColDataBefore.availableBorrowsInETH.toString())
        .div(wethPrice.toString())
        .multipliedBy(0.95)
        .toFixed(0)
    );

    // Borrow with NFT
    console.log("borrowETH:", amountBorrow);
    await waitForTx(
      await wethGateway.connect(user.signer).borrowETH(amountBorrow, nftAsset, tokenId, user.address, "0")
    );
    const nftDebtDataAfterBorrow = await pool.getNftDebtData(bayc.address, tokenId);
    expect(nftDebtDataAfterBorrow.healthFactor.toString()).to.be.bignumber.gt(oneEther.toFixed(0));

    // Drop the health factor below 1
    const nftDebtDataBefore = await pool.getNftDebtData(bayc.address, tokenId);
    const debAmountUnits = await convertToCurrencyUnits(weth.address, nftDebtDataBefore.totalDebt.toString());
    await setNftAssetPriceForDebt(testEnv, "BAYC", "WETH", debAmountUnits, "80");

    const nftDebtDataBeforeAuction = await pool.getNftDebtData(bayc.address, tokenId);
    expect(nftDebtDataBeforeAuction.healthFactor.toString()).to.be.bignumber.lt(oneEther.toFixed(0));

    // Liquidate ETH loan with native ETH
    const { liquidatePrice } = await pool.getNftLiquidatePrice(bayc.address, tokenId);
    const auctionAmountSend = new BigNumber(liquidatePrice.toString()).multipliedBy(1.05).toFixed(0);
    console.log("auctionETH:", liquidatePrice.toString(), auctionAmountSend);
    await waitForTx(
      await wethGateway
        .connect(liquidator.signer)
        .auctionETH(nftAsset, tokenId, liquidator.address, { value: auctionAmountSend })
    );

    await increaseTime(nftCfgData.auctionDuration.mul(ONE_DAY).add(100).toNumber());

    await increaseTime(new BigNumber(ONE_DAY).multipliedBy(365).toNumber()); // accrue more interest, debt exceed bid price

    const loanDataBeforeLiquidate = await dataProvider.getLoanDataByCollateral(nftAsset, tokenId);
    const extraAmount = new BigNumber(
      loanDataBeforeLiquidate.currentAmount.sub(loanDataBeforeLiquidate.bidPrice).toString()
    )
      .multipliedBy(1.1)
      .toFixed(0);
    console.log("liquidateETH:", "extraAmount:", extraAmount);
    await waitForTx(
      await wethGateway.connect(liquidator.signer).liquidateETH(nftAsset, tokenId, { value: extraAmount })
    );

    const loanDataAfter = await dataProvider.getLoanDataByLoanId(nftDebtDataBeforeAuction.loanId);
    expect(loanDataAfter.state).to.be.equal(ProtocolLoanState.Defaulted, "Invalid loan state after liquidation");

    const tokenOwner = await bayc.ownerOf(tokenId);
    expect(tokenOwner).to.be.equal(liquidator.address, "Invalid token owner after liquidation");
  });

  it("Borrow ETH and Redeem it", async () => {
    const { users, wethGateway, pool, loan, reserveOracle, nftOracle, weth, bWETH, bayc, bBAYC, dataProvider } =
      testEnv;
    const depositor = users[0];
    const user = users[1];
    const user3 = users[3];
    const liquidator = users[4];

    await setNftAssetPrice(testEnv, "BAYC", baycInitPrice.toString());

    // Deposit with native ETH
    await wethGateway.connect(depositor.signer).depositETH(depositor.address, "0", { value: depositSize });

    // Delegates borrowing power of WETH to WETHGateway
    const reserveData = await pool.getReserveData(weth.address);
    const debtToken = await getDebtToken(reserveData.debtTokenAddress);
    await waitForTx(await debtToken.connect(user.signer).approveDelegation(wethGateway.address, MAX_UINT_AMOUNT));

    // Start loan
    const nftAsset = await getNftAddressFromSymbol("BAYC");
    const tokenIdNum = testEnv.tokenIdTracker++;
    const tokenId = tokenIdNum.toString();
    await mintERC721(testEnv, user, "BAYC", tokenId);
    await setApprovalForAll(testEnv, user, "BAYC");
    await setApprovalForAllWETHGateway(testEnv, user, "BAYC");

    const nftCfgData = await dataProvider.getNftConfigurationData(nftAsset);

    const nftColDataBefore = await pool.getNftCollateralData(nftAsset, weth.address);

    const wethPrice = await reserveOracle.getAssetPrice(weth.address);
    const amountBorrow = await convertToCurrencyDecimals(
      weth.address,
      new BigNumber(nftColDataBefore.availableBorrowsInETH.toString())
        .div(wethPrice.toString())
        .multipliedBy(0.95)
        .toFixed(0)
    );

    // Borrow with NFT
    console.log("borrowETH:", amountBorrow);
    await waitForTx(
      await wethGateway.connect(user.signer).borrowETH(amountBorrow, nftAsset, tokenId, user.address, "0")
    );
    const nftDebtDataAfterBorrow = await pool.getNftDebtData(bayc.address, tokenId);
    expect(nftDebtDataAfterBorrow.healthFactor.toString()).to.be.bignumber.gt(oneEther.toFixed(0));

    // Drop the health factor below 1
    const nftDebtDataBefore = await pool.getNftDebtData(bayc.address, tokenId);
    const debAmountUnits = await convertToCurrencyUnits(weth.address, nftDebtDataBefore.totalDebt.toString());
    await setNftAssetPriceForDebt(testEnv, "BAYC", "WETH", debAmountUnits, "80");

    const nftDebtDataBeforeAuction = await pool.getNftDebtData(bayc.address, tokenId);
    expect(nftDebtDataBeforeAuction.healthFactor.toString()).to.be.bignumber.lt(oneEther.toFixed(0));

    // Liquidate ETH loan with native ETH
    const { liquidatePrice } = await pool.getNftLiquidatePrice(bayc.address, tokenId);
    const liquidateAmountSend = liquidatePrice.add(liquidatePrice.mul(5).div(100));
    console.log("auctionETH:", liquidatePrice, liquidateAmountSend);
    await waitForTx(
      await wethGateway
        .connect(liquidator.signer)
        .auctionETH(nftAsset, tokenId, liquidator.address, { value: liquidateAmountSend })
    );

    // Redeem ETH loan with native ETH
    await increaseTime(nftCfgData.auctionDuration.mul(ONE_DAY).sub(100).toNumber());
    const auctionData = await pool.getNftAuctionData(nftAsset, tokenId);
    const bidFineAmount = new BigNumber(auctionData.bidFine.toString()).multipliedBy(1.1).toFixed(0);
    const repayAmount = new BigNumber(auctionData.bidBorrowAmount.toString()).multipliedBy(0.51).toFixed(0);
    const redeemAmountSend = new BigNumber(repayAmount).plus(bidFineAmount).toFixed(0);
    console.log("redeemETH:", redeemAmountSend.toString());
    await waitForTx(
      await wethGateway
        .connect(user.signer)
<<<<<<< HEAD
        .redeemETH(nftAsset, tokenId, auctionData.bidBorrowAmount, auctionData.bidFine, { value: redeemAmountSend })
=======
        .redeemETH(nftAsset, tokenId, repayAmount, bidFineAmount, { value: redeemAmountSend })
>>>>>>> 9563e377
    );

    const loanDataAfterRedeem = await dataProvider.getLoanDataByLoanId(nftDebtDataAfterBorrow.loanId);
    expect(loanDataAfterRedeem.state).to.be.equal(ProtocolLoanState.Active, "Invalid loan state after redeem");

    const tokenOwnerAfterRedeem = await bayc.ownerOf(tokenId);
    expect(tokenOwnerAfterRedeem).to.be.equal(bBAYC.address, "Invalid token owner after redeem");

    // Repay loan
    console.log("repayETH:", redeemAmountSend);
    await waitForTx(
      await wethGateway.connect(user.signer).repayETH(nftAsset, tokenId, redeemAmountSend, { value: redeemAmountSend })
    );
    const loanDataAfterRepay = await dataProvider.getLoanDataByLoanId(nftDebtDataAfterBorrow.loanId);
    expect(loanDataAfterRepay.state).to.be.equal(ProtocolLoanState.Repaid, "Invalid loan state after repay");

    const tokenOwnerAfterRepay = await bayc.ownerOf(tokenId);
    expect(tokenOwnerAfterRepay).to.be.equal(user.address, "Invalid token owner after repay");
  });
});<|MERGE_RESOLUTION|>--- conflicted
+++ resolved
@@ -221,11 +221,7 @@
     await waitForTx(
       await wethGateway
         .connect(user.signer)
-<<<<<<< HEAD
-        .redeemETH(nftAsset, tokenId, auctionData.bidBorrowAmount, auctionData.bidFine, { value: redeemAmountSend })
-=======
         .redeemETH(nftAsset, tokenId, repayAmount, bidFineAmount, { value: redeemAmountSend })
->>>>>>> 9563e377
     );
 
     const loanDataAfterRedeem = await dataProvider.getLoanDataByLoanId(nftDebtDataAfterBorrow.loanId);
