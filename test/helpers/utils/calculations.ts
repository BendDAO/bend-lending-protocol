import BigNumber from "bignumber.js";
import { ONE_YEAR, RAY, MAX_UINT_AMOUNT, PERCENTAGE_FACTOR, ZERO_ADDRESS, oneEther } from "../../../helpers/constants";
import { IReserveParams, iBendPoolAssets, tEthereumAddress, ProtocolLoanState } from "../../../helpers/types";
import "./math";
import { ReserveData, UserReserveData, LoanData } from "./interfaces";
import { expect } from "chai";

export const strToBN = (amount: string): BigNumber => new BigNumber(amount);

interface Configuration {
  reservesParams: iBendPoolAssets<IReserveParams>;
}

export const configuration: Configuration = <Configuration>{};

export const calcExpectedUserDataAfterDeposit = (
  amountDeposited: string,
  reserveDataBeforeAction: ReserveData,
  reserveDataAfterAction: ReserveData,
  userDataBeforeAction: UserReserveData,
  txTimestamp: BigNumber,
  currentTimestamp: BigNumber,
  txCost: BigNumber
): UserReserveData => {
  const expectedUserData = <UserReserveData>{};

  expectedUserData.currentVariableDebt = calcExpectedVariableDebtTokenBalance(
    reserveDataBeforeAction,
    userDataBeforeAction,
    txTimestamp
  );

  expectedUserData.scaledVariableDebt = userDataBeforeAction.scaledVariableDebt;
  expectedUserData.variableBorrowIndex = userDataBeforeAction.variableBorrowIndex;

  expectedUserData.liquidityRate = reserveDataAfterAction.liquidityRate;

  expectedUserData.scaledBTokenBalance = calcExpectedScaledBTokenBalance(
    userDataBeforeAction,
    reserveDataAfterAction.liquidityIndex,
    new BigNumber(amountDeposited),
    new BigNumber(0)
  );
  expectedUserData.currentBTokenBalance = calcExpectedBTokenBalance(
    reserveDataBeforeAction,
    userDataBeforeAction,
    txTimestamp
  ).plus(amountDeposited);

  expectedUserData.variableBorrowIndex = userDataBeforeAction.variableBorrowIndex;
  expectedUserData.walletBalance = userDataBeforeAction.walletBalance.minus(amountDeposited);

  expectedUserData.currentVariableDebt = calcExpectedVariableDebtTokenBalance(
    reserveDataBeforeAction,
    userDataBeforeAction,
    txTimestamp
  );

  return expectedUserData;
};

export const calcExpectedUserDataAfterWithdraw = (
  amountWithdrawn: string,
  reserveDataBeforeAction: ReserveData,
  reserveDataAfterAction: ReserveData,
  userDataBeforeAction: UserReserveData,
  txTimestamp: BigNumber,
  currentTimestamp: BigNumber,
  txCost: BigNumber
): UserReserveData => {
  const expectedUserData = <UserReserveData>{};

  const bTokenBalance = calcExpectedBTokenBalance(reserveDataBeforeAction, userDataBeforeAction, txTimestamp);

  if (amountWithdrawn == MAX_UINT_AMOUNT) {
    amountWithdrawn = bTokenBalance.toFixed(0);
  }

  expectedUserData.scaledBTokenBalance = calcExpectedScaledBTokenBalance(
    userDataBeforeAction,
    reserveDataAfterAction.liquidityIndex,
    new BigNumber(0),
    new BigNumber(amountWithdrawn)
  );

  expectedUserData.currentBTokenBalance = bTokenBalance.minus(amountWithdrawn);

  expectedUserData.scaledVariableDebt = userDataBeforeAction.scaledVariableDebt;

  expectedUserData.currentVariableDebt = calcExpectedVariableDebtTokenBalance(
    reserveDataBeforeAction,
    userDataBeforeAction,
    txTimestamp
  );

  expectedUserData.variableBorrowIndex = userDataBeforeAction.variableBorrowIndex;

  expectedUserData.liquidityRate = reserveDataAfterAction.liquidityRate;

  expectedUserData.walletBalance = userDataBeforeAction.walletBalance.plus(amountWithdrawn);

  return expectedUserData;
};

export const calcExpectedReserveDataAfterDeposit = (
  amountDeposited: string,
  reserveDataBeforeAction: ReserveData,
  txTimestamp: BigNumber
): ReserveData => {
  const expectedReserveData: ReserveData = <ReserveData>{};

  expectedReserveData.address = reserveDataBeforeAction.address;

  expectedReserveData.totalLiquidity = new BigNumber(reserveDataBeforeAction.totalLiquidity).plus(amountDeposited);
  expectedReserveData.availableLiquidity = new BigNumber(reserveDataBeforeAction.availableLiquidity).plus(
    amountDeposited
  );

  expectedReserveData.liquidityIndex = calcExpectedLiquidityIndex(reserveDataBeforeAction, txTimestamp);
  expectedReserveData.variableBorrowIndex = calcExpectedVariableBorrowIndex(reserveDataBeforeAction, txTimestamp);

  expectedReserveData.totalVariableDebt = calcExpectedTotalVariableDebt(
    reserveDataBeforeAction,
    expectedReserveData.variableBorrowIndex
  );

  expectedReserveData.scaledVariableDebt = reserveDataBeforeAction.scaledVariableDebt;

  expectedReserveData.utilizationRate = calcExpectedUtilizationRate(
    expectedReserveData.totalVariableDebt,
    expectedReserveData.totalLiquidity
  );
  const rates = calcExpectedInterestRates(
    reserveDataBeforeAction.symbol,
    expectedReserveData.utilizationRate,
    expectedReserveData.totalVariableDebt
  );
  expectedReserveData.liquidityRate = rates[0];
  expectedReserveData.variableBorrowRate = rates[1];

  return expectedReserveData;
};

export const calcExpectedReserveDataAfterWithdraw = (
  amountWithdrawn: string,
  reserveDataBeforeAction: ReserveData,
  userDataBeforeAction: UserReserveData,
  txTimestamp: BigNumber
): ReserveData => {
  const expectedReserveData: ReserveData = <ReserveData>{};

  expectedReserveData.address = reserveDataBeforeAction.address;

  if (amountWithdrawn == MAX_UINT_AMOUNT) {
    amountWithdrawn = calcExpectedBTokenBalance(reserveDataBeforeAction, userDataBeforeAction, txTimestamp).toFixed();
  }

  expectedReserveData.availableLiquidity = new BigNumber(reserveDataBeforeAction.availableLiquidity).minus(
    amountWithdrawn
  );

  expectedReserveData.scaledVariableDebt = reserveDataBeforeAction.scaledVariableDebt;

  expectedReserveData.liquidityIndex = calcExpectedLiquidityIndex(reserveDataBeforeAction, txTimestamp);
  expectedReserveData.variableBorrowIndex = calcExpectedVariableBorrowIndex(reserveDataBeforeAction, txTimestamp);

  expectedReserveData.totalVariableDebt = expectedReserveData.scaledVariableDebt.rayMul(
    expectedReserveData.variableBorrowIndex
  );

  expectedReserveData.totalLiquidity = new BigNumber(reserveDataBeforeAction.availableLiquidity)
    .minus(amountWithdrawn)
    .plus(expectedReserveData.totalVariableDebt);

  expectedReserveData.utilizationRate = calcExpectedUtilizationRate(
    expectedReserveData.totalVariableDebt,
    expectedReserveData.totalLiquidity
  );
  const rates = calcExpectedInterestRates(
    reserveDataBeforeAction.symbol,
    expectedReserveData.utilizationRate,
    expectedReserveData.totalVariableDebt
  );
  expectedReserveData.liquidityRate = rates[0];
  expectedReserveData.variableBorrowRate = rates[1];

  return expectedReserveData;
};

export const calcExpectedReserveDataAfterBorrow = (
  amountBorrowed: string,
  reserveDataBeforeAction: ReserveData,
  userDataBeforeAction: UserReserveData,
  txTimestamp: BigNumber,
  currentTimestamp: BigNumber
): ReserveData => {
  const expectedReserveData = <ReserveData>{};

  expectedReserveData.address = reserveDataBeforeAction.address;

  const amountBorrowedBN = new BigNumber(amountBorrowed);

  expectedReserveData.liquidityIndex = calcExpectedLiquidityIndex(reserveDataBeforeAction, txTimestamp);

  expectedReserveData.variableBorrowIndex = calcExpectedVariableBorrowIndex(reserveDataBeforeAction, txTimestamp);

  expectedReserveData.availableLiquidity = reserveDataBeforeAction.availableLiquidity.minus(amountBorrowedBN);

  expectedReserveData.lastUpdateTimestamp = txTimestamp;

  {
    expectedReserveData.scaledVariableDebt = reserveDataBeforeAction.scaledVariableDebt.plus(
      amountBorrowedBN.rayDiv(expectedReserveData.variableBorrowIndex)
    );

    const totalVariableDebtAfterTx = expectedReserveData.scaledVariableDebt.rayMul(
      expectedReserveData.variableBorrowIndex
    );

    const utilizationRateAfterTx = calcExpectedUtilizationRate(
      totalVariableDebtAfterTx,
      expectedReserveData.availableLiquidity.plus(totalVariableDebtAfterTx)
    );

    const rates = calcExpectedInterestRates(
      reserveDataBeforeAction.symbol,
      utilizationRateAfterTx,
      totalVariableDebtAfterTx
    );

    expectedReserveData.liquidityRate = rates[0];

    expectedReserveData.variableBorrowRate = rates[1];

    expectedReserveData.totalVariableDebt = expectedReserveData.scaledVariableDebt.rayMul(
      calcExpectedReserveNormalizedDebt(
        expectedReserveData.variableBorrowRate,
        expectedReserveData.variableBorrowIndex,
        txTimestamp,
        currentTimestamp
      )
    );

    expectedReserveData.totalLiquidity = expectedReserveData.availableLiquidity.plus(
      expectedReserveData.totalVariableDebt
    );

    expectedReserveData.utilizationRate = calcExpectedUtilizationRate(
      expectedReserveData.totalVariableDebt,
      expectedReserveData.totalLiquidity
    );
  }

  return expectedReserveData;
};

export const calcExpectedReserveDataAfterRepay = (
  amountRepaid: string,
  reserveDataBeforeAction: ReserveData,
  userDataBeforeAction: UserReserveData,
  txTimestamp: BigNumber,
  currentTimestamp: BigNumber
): ReserveData => {
  const expectedReserveData: ReserveData = <ReserveData>{};

  expectedReserveData.address = reserveDataBeforeAction.address;

  let amountRepaidBN = new BigNumber(amountRepaid);

  const userVariableDebt = calcExpectedVariableDebtTokenBalance(
    reserveDataBeforeAction,
    userDataBeforeAction,
    txTimestamp
  );

  //if amount repaid == MAX_UINT_AMOUNT, user is repaying everything
  if (amountRepaidBN.abs().eq(MAX_UINT_AMOUNT)) {
    amountRepaidBN = userVariableDebt;
  }

  expectedReserveData.liquidityIndex = calcExpectedLiquidityIndex(reserveDataBeforeAction, txTimestamp);
  expectedReserveData.variableBorrowIndex = calcExpectedVariableBorrowIndex(reserveDataBeforeAction, txTimestamp);

  {
    expectedReserveData.scaledVariableDebt = reserveDataBeforeAction.scaledVariableDebt.minus(
      amountRepaidBN.rayDiv(expectedReserveData.variableBorrowIndex)
    );

    expectedReserveData.totalVariableDebt = expectedReserveData.scaledVariableDebt.rayMul(
      expectedReserveData.variableBorrowIndex
    );
  }

  expectedReserveData.availableLiquidity = reserveDataBeforeAction.availableLiquidity.plus(amountRepaidBN);

  expectedReserveData.totalLiquidity = expectedReserveData.availableLiquidity.plus(
    expectedReserveData.totalVariableDebt
  );

  expectedReserveData.utilizationRate = calcExpectedUtilizationRate(
    expectedReserveData.totalVariableDebt,
    expectedReserveData.totalLiquidity
  );

  const rates = calcExpectedInterestRates(
    reserveDataBeforeAction.symbol,
    expectedReserveData.utilizationRate,
    expectedReserveData.totalVariableDebt
  );
  expectedReserveData.liquidityRate = rates[0];

  expectedReserveData.variableBorrowRate = rates[1];

  expectedReserveData.lastUpdateTimestamp = txTimestamp;

  return expectedReserveData;
};

export const calcExpectedReserveDataAfterAuction = (
  amountAuctioned: string,
  reserveDataBeforeAction: ReserveData,
  userDataBeforeAction: UserReserveData,
  loanDataBeforeAction: LoanData,
  txTimestamp: BigNumber,
  currentTimestamp: BigNumber
): ReserveData => {
  const amountRepaidBN = new BigNumber(0); //just reuse repay calculate logic

  const expectedReserveData = calcExpectedReserveDataAfterRepay(
    amountRepaidBN.toString(),
    reserveDataBeforeAction,
    userDataBeforeAction,
    txTimestamp,
    currentTimestamp
  );

  return expectedReserveData;
};

export const calcExpectedReserveDataAfterRedeem = (
  amountRedeemed: string,
  reserveDataBeforeAction: ReserveData,
  userDataBeforeAction: UserReserveData,
  loanDataBeforeAction: LoanData,
  txTimestamp: BigNumber,
  currentTimestamp: BigNumber
): ReserveData => {
  const amountRepaidBN = new BigNumber(amountRedeemed);

  const expectedReserveData = calcExpectedReserveDataAfterRepay(
    amountRepaidBN.toString(),
    reserveDataBeforeAction,
    userDataBeforeAction,
    txTimestamp,
    currentTimestamp
  );

  return expectedReserveData;
};

export const calcExpectedReserveDataAfterLiquidate = (
  reserveDataBeforeAction: ReserveData,
  userDataBeforeAction: UserReserveData,
  loanDataBeforeAction: LoanData,
  txTimestamp: BigNumber,
  currentTimestamp: BigNumber
): ReserveData => {
  //const amountRepaidBN = loanDataBeforeAction.currentAmount;
  const amountRepaidBN = calcExpectedLoanBorrowBalance(reserveDataBeforeAction, loanDataBeforeAction, currentTimestamp);

  const expectedReserveData = calcExpectedReserveDataAfterRepay(
    amountRepaidBN.toString(),
    reserveDataBeforeAction,
    userDataBeforeAction,
    txTimestamp,
    currentTimestamp
  );

  return expectedReserveData;
};

export const calcExpectedUserDataAfterBorrow = (
  amountBorrowed: string,
  reserveDataBeforeAction: ReserveData,
  expectedDataAfterAction: ReserveData,
  userDataBeforeAction: UserReserveData,
  txTimestamp: BigNumber,
  currentTimestamp: BigNumber
): UserReserveData => {
  const expectedUserData = <UserReserveData>{};

  const amountBorrowedBN = new BigNumber(amountBorrowed);

  {
    expectedUserData.scaledVariableDebt = reserveDataBeforeAction.scaledVariableDebt.plus(
      amountBorrowedBN.rayDiv(expectedDataAfterAction.variableBorrowIndex)
    );
  }

  expectedUserData.currentVariableDebt = calcExpectedVariableDebtTokenBalance(
    expectedDataAfterAction,
    expectedUserData,
    currentTimestamp
  );

  expectedUserData.liquidityRate = expectedDataAfterAction.liquidityRate;

  expectedUserData.currentBTokenBalance = calcExpectedBTokenBalance(
    expectedDataAfterAction,
    userDataBeforeAction,
    currentTimestamp
  );

  expectedUserData.scaledBTokenBalance = userDataBeforeAction.scaledBTokenBalance;

  expectedUserData.walletBalance = userDataBeforeAction.walletBalance.plus(amountBorrowed);

  return expectedUserData;
};

export const calcExpectedUserDataAfterRepay = (
  totalRepaid: string,
  reserveDataBeforeAction: ReserveData,
  expectedDataAfterAction: ReserveData,
  userDataBeforeAction: UserReserveData,
  user: string,
  onBehalfOf: string,
  txTimestamp: BigNumber,
  currentTimestamp: BigNumber
): UserReserveData => {
  const expectedUserData = <UserReserveData>{};

  const variableDebt = calcExpectedVariableDebtTokenBalance(
    reserveDataBeforeAction,
    userDataBeforeAction,
    currentTimestamp
  );

  let totalRepaidBN = new BigNumber(totalRepaid);
  if (totalRepaidBN.abs().eq(MAX_UINT_AMOUNT)) {
    totalRepaidBN = variableDebt;
  }

  {
    expectedUserData.scaledVariableDebt = userDataBeforeAction.scaledVariableDebt.minus(
      totalRepaidBN.rayDiv(expectedDataAfterAction.variableBorrowIndex)
    );
    expectedUserData.currentVariableDebt = expectedUserData.scaledVariableDebt.rayMul(
      expectedDataAfterAction.variableBorrowIndex
    );
  }

  expectedUserData.liquidityRate = expectedDataAfterAction.liquidityRate;

  expectedUserData.currentBTokenBalance = calcExpectedBTokenBalance(
    reserveDataBeforeAction,
    userDataBeforeAction,
    txTimestamp
  );
  expectedUserData.scaledBTokenBalance = userDataBeforeAction.scaledBTokenBalance;

  if (user === onBehalfOf) {
    expectedUserData.walletBalance = userDataBeforeAction.walletBalance.minus(totalRepaidBN);
  } else {
    //wallet balance didn't change
    expectedUserData.walletBalance = userDataBeforeAction.walletBalance;
  }

  return expectedUserData;
};

export const calcExpectedUserDataAfterAuction = (
  reserveDataBeforeAction: ReserveData,
  expectedDataAfterAction: ReserveData,
  userDataBeforeAction: UserReserveData,
  loanDataBeforeAction: LoanData,
  user: string,
  onBehalfOf: string,
  amountToAuction: string,
  txTimestamp: BigNumber,
  currentTimestamp: BigNumber
): UserReserveData => {
  const amountAuctionBN = new BigNumber(amountToAuction);
  const amountRedeemBN = new BigNumber(0); // just reuse repay calculation logic

  const expectedUserData = calcExpectedUserDataAfterRepay(
    amountRedeemBN.toString(),
    reserveDataBeforeAction,
    expectedDataAfterAction,
    userDataBeforeAction,
    user,
    onBehalfOf,
    txTimestamp,
    currentTimestamp
  );

  // walletBalance is about liquidator(user), not borrower
  // borrower's wallet not changed, but we check liquidator's wallet
  expectedUserData.walletBalance = userDataBeforeAction.walletBalance.minus(new BigNumber(amountAuctionBN));
  return expectedUserData;
};

export const calcExpectedUserDataAfterRedeem = (
  reserveDataBeforeAction: ReserveData,
  expectedDataAfterAction: ReserveData,
  userDataBeforeAction: UserReserveData,
  loanDataBeforeAction: LoanData,
  user: string,
  amountToRedeem: string,
  txTimestamp: BigNumber,
  currentTimestamp: BigNumber
): UserReserveData => {
  const amountRepaidBN = new BigNumber(amountToRedeem);

  const expectedUserData = calcExpectedUserDataAfterRepay(
    amountRepaidBN.toString(),
    reserveDataBeforeAction,
    expectedDataAfterAction,
    userDataBeforeAction,
    user,
    "",
    txTimestamp,
    currentTimestamp
  );

  const borrowAmount = calcExpectedLoanBorrowBalance(reserveDataBeforeAction, loanDataBeforeAction, currentTimestamp);
<<<<<<< HEAD
  const bidFine = borrowAmount.percentMul(loanDataBeforeAction.nftCfgRedeemFine);
=======
  let bidFine = borrowAmount.percentMul(loanDataBeforeAction.nftCfgRedeemFine);
  const minBidFine = oneEther.percentMul(loanDataBeforeAction.nftCfgMinBidFine);
  if (bidFine < minBidFine) {
    bidFine = minBidFine;
  }
>>>>>>> 235ce5f3

  // walletBalance is about liquidator(user), not borrower
  // borrower's wallet not changed, but we check liquidator's wallet
  expectedUserData.walletBalance = userDataBeforeAction.walletBalance
    .minus(new BigNumber(amountToRedeem))
    .minus(bidFine);
  return expectedUserData;
};

export const calcExpectedUserDataAfterLiquidate = (
  reserveDataBeforeAction: ReserveData,
  expectedDataAfterAction: ReserveData,
  userDataBeforeAction: UserReserveData,
  loanDataBeforeAction: LoanData,
  user: string,
  txTimestamp: BigNumber,
  currentTimestamp: BigNumber
): UserReserveData => {
  //const amountRepaidBN = loanDataBeforeAction.currentAmount;
  const amountRepaidBN = calcExpectedLoanBorrowBalance(reserveDataBeforeAction, loanDataBeforeAction, currentTimestamp);
  let extraRepaidBN = new BigNumber("0");
  if (amountRepaidBN > loanDataBeforeAction.bidPrice) {
    extraRepaidBN = loanDataBeforeAction.bidPrice.minus(amountRepaidBN);
  }

  const expectedUserData = calcExpectedUserDataAfterRepay(
    amountRepaidBN.toString(),
    reserveDataBeforeAction,
    expectedDataAfterAction,
    userDataBeforeAction,
    user,
    "",
    txTimestamp,
    currentTimestamp
  );

  // walletBalance is about liquidator(user), not borrower
  // borrower's wallet not changed, but we check liquidator's wallet
  expectedUserData.walletBalance = userDataBeforeAction.walletBalance.minus(new BigNumber(extraRepaidBN));
  return expectedUserData;
};

export const calcExpectedLoanDataAfterBorrow = (
  amountBorrowed: string,
  loanDataBeforeAction: LoanData,
  loanDataAfterAction: LoanData,
  expectedDataAfterAction: ReserveData,
  txTimestamp: BigNumber,
  currentTimestamp: BigNumber
): LoanData => {
  const expectedLoanData = <LoanData>{};

  const amountBorrowedBN = new BigNumber(amountBorrowed);

  expectedLoanData.nftCfgRedeemFine = loanDataAfterAction.nftCfgRedeemFine;
<<<<<<< HEAD
=======
  expectedLoanData.nftCfgMinBidFine = loanDataAfterAction.nftCfgMinBidFine;
>>>>>>> 235ce5f3

  expectedLoanData.loanId = loanDataAfterAction.loanId;
  expectedLoanData.state = new BigNumber(loanDataAfterAction.state);
  expectedLoanData.borrower = loanDataAfterAction.borrower.toString();
  expectedLoanData.nftAsset = loanDataAfterAction.nftAsset.toString();
  expectedLoanData.nftTokenId = new BigNumber(loanDataAfterAction.nftTokenId);
  expectedLoanData.reserveAsset = loanDataAfterAction.reserveAsset;

  expectedLoanData.bidderAddress = ZERO_ADDRESS;
  expectedLoanData.bidPrice = new BigNumber(0);
  expectedLoanData.bidBorrowAmount = new BigNumber(0);
  expectedLoanData.bidFine = new BigNumber(0);

  expectedLoanData.state = new BigNumber(ProtocolLoanState.Active);

  {
    expectedLoanData.scaledAmount = loanDataBeforeAction.scaledAmount.plus(
      amountBorrowedBN.rayDiv(expectedDataAfterAction.variableBorrowIndex)
    );
  }

  expectedLoanData.currentAmount = calcExpectedLoanBorrowBalance(
    expectedDataAfterAction,
    expectedLoanData,
    currentTimestamp
  );

  return expectedLoanData;
};

export const calcExpectedLoanDataAfterRepay = (
  totalRepaid: string,
  reserveDataBeforeAction: ReserveData,
  expectedDataAfterAction: ReserveData,
  loanDataBeforeAction: LoanData,
  loanDataAfterAction: LoanData,
  user: string,
  onBehalfOf: string,
  txTimestamp: BigNumber,
  currentTimestamp: BigNumber
): LoanData => {
  const expectedLoanData = <LoanData>{};

  expectedLoanData.nftCfgRedeemFine = loanDataAfterAction.nftCfgRedeemFine;
<<<<<<< HEAD
=======
  expectedLoanData.nftCfgMinBidFine = loanDataAfterAction.nftCfgMinBidFine;
>>>>>>> 235ce5f3

  expectedLoanData.loanId = loanDataAfterAction.loanId;
  expectedLoanData.state = new BigNumber(loanDataAfterAction.state);
  expectedLoanData.borrower = loanDataAfterAction.borrower.toString();
  expectedLoanData.nftAsset = loanDataAfterAction.nftAsset.toString();
  expectedLoanData.nftTokenId = new BigNumber(loanDataAfterAction.nftTokenId);
  expectedLoanData.reserveAsset = loanDataAfterAction.reserveAsset;

  expectedLoanData.bidderAddress = ZERO_ADDRESS;
  expectedLoanData.bidPrice = new BigNumber(0);
  expectedLoanData.bidBorrowAmount = new BigNumber(0);
  expectedLoanData.bidFine = new BigNumber(0);

  const borrowAmount = calcExpectedLoanBorrowBalance(reserveDataBeforeAction, loanDataBeforeAction, currentTimestamp);

  let totalRepaidBN = new BigNumber(totalRepaid);
  let isRepayAll = false;
  if (totalRepaidBN.abs().eq(MAX_UINT_AMOUNT)) {
    isRepayAll = true;
    totalRepaidBN = borrowAmount;

    expectedLoanData.state = new BigNumber(ProtocolLoanState.Repaid);
  } else {
    expectedLoanData.state = new BigNumber(ProtocolLoanState.Active);
  }

  if (isRepayAll) {
    expectedLoanData.scaledAmount = loanDataBeforeAction.scaledAmount;
  } else {
    expectedLoanData.scaledAmount = loanDataBeforeAction.scaledAmount.minus(
      totalRepaidBN.rayDiv(expectedDataAfterAction.variableBorrowIndex)
    );
  }
  expectedLoanData.currentAmount = expectedLoanData.scaledAmount.rayMul(expectedDataAfterAction.variableBorrowIndex);

  return expectedLoanData;
};

export const calcExpectedLoanDataAfterAuction = (
  amountToAuction: string,
  reserveDataBeforeAction: ReserveData,
  expectedDataAfterAction: ReserveData,
  loanDataBeforeAction: LoanData,
  loanDataAfterAction: LoanData,
  user: string,
  onBehalfOf: string,
  txTimestamp: BigNumber,
  currentTimestamp: BigNumber
): LoanData => {
  const expectedLoanData = <LoanData>{};

  expectedLoanData.nftCfgRedeemFine = loanDataAfterAction.nftCfgRedeemFine;
<<<<<<< HEAD
=======
  expectedLoanData.nftCfgMinBidFine = loanDataAfterAction.nftCfgMinBidFine;
>>>>>>> 235ce5f3

  expectedLoanData.loanId = loanDataAfterAction.loanId;
  expectedLoanData.state = new BigNumber(loanDataAfterAction.state);
  expectedLoanData.borrower = loanDataAfterAction.borrower.toString();
  expectedLoanData.nftAsset = loanDataAfterAction.nftAsset.toString();
  expectedLoanData.nftTokenId = new BigNumber(loanDataAfterAction.nftTokenId);
  expectedLoanData.reserveAsset = loanDataAfterAction.reserveAsset;

  expectedLoanData.state = new BigNumber(ProtocolLoanState.Auction);

  expectedLoanData.bidderAddress = onBehalfOf;
  expectedLoanData.bidPrice = new BigNumber(amountToAuction);
  expectedLoanData.bidFine = loanDataAfterAction.bidFine;

  const borrowAmount = calcExpectedLoanBorrowBalance(reserveDataBeforeAction, loanDataBeforeAction, currentTimestamp);
  expectedLoanData.bidBorrowAmount = borrowAmount;

  {
    expectedLoanData.scaledAmount = loanDataBeforeAction.scaledAmount;
    expectedLoanData.currentAmount = expectedLoanData.scaledAmount.rayMul(expectedDataAfterAction.variableBorrowIndex);
  }

  return expectedLoanData;
};

export const calcExpectedLoanDataAfterRedeem = (
  amountToRedeem: string,
  reserveDataBeforeAction: ReserveData,
  expectedDataAfterAction: ReserveData,
  loanDataBeforeAction: LoanData,
  loanDataAfterAction: LoanData,
  user: string,
  txTimestamp: BigNumber,
  currentTimestamp: BigNumber
): LoanData => {
  const expectedLoanData = <LoanData>{};

  const amountRepaidBN = new BigNumber(amountToRedeem);

  expectedLoanData.nftCfgRedeemFine = loanDataAfterAction.nftCfgRedeemFine;
<<<<<<< HEAD
=======
  expectedLoanData.nftCfgMinBidFine = loanDataAfterAction.nftCfgMinBidFine;
>>>>>>> 235ce5f3

  expectedLoanData.loanId = loanDataAfterAction.loanId;
  expectedLoanData.state = new BigNumber(loanDataAfterAction.state);
  expectedLoanData.borrower = loanDataAfterAction.borrower.toString();
  expectedLoanData.nftAsset = loanDataAfterAction.nftAsset.toString();
  expectedLoanData.nftTokenId = new BigNumber(loanDataAfterAction.nftTokenId);
  expectedLoanData.reserveAsset = loanDataAfterAction.reserveAsset;

  expectedLoanData.state = new BigNumber(ProtocolLoanState.Active); //active

  expectedLoanData.bidderAddress = ZERO_ADDRESS;
  expectedLoanData.bidPrice = new BigNumber(0);
  expectedLoanData.bidFine = new BigNumber(0);
  expectedLoanData.bidBorrowAmount = new BigNumber(0);

  {
    expectedLoanData.scaledAmount = loanDataBeforeAction.scaledAmount.minus(
      amountRepaidBN.rayDiv(expectedDataAfterAction.variableBorrowIndex)
    );
    expectedLoanData.currentAmount = expectedLoanData.scaledAmount.rayMul(expectedDataAfterAction.variableBorrowIndex);
  }

  return expectedLoanData;
};

export const calcExpectedLoanDataAfterLiquidate = (
  reserveDataBeforeAction: ReserveData,
  expectedDataAfterAction: ReserveData,
  loanDataBeforeAction: LoanData,
  loanDataAfterAction: LoanData,
  user: string,
  txTimestamp: BigNumber,
  currentTimestamp: BigNumber
): LoanData => {
  const expectedLoanData = <LoanData>{};

  expectedLoanData.nftCfgRedeemFine = loanDataAfterAction.nftCfgRedeemFine;
<<<<<<< HEAD
=======
  expectedLoanData.nftCfgMinBidFine = loanDataAfterAction.nftCfgMinBidFine;
>>>>>>> 235ce5f3

  expectedLoanData.loanId = loanDataAfterAction.loanId;
  expectedLoanData.state = new BigNumber(loanDataAfterAction.state);
  expectedLoanData.borrower = loanDataAfterAction.borrower.toString();
  expectedLoanData.nftAsset = loanDataAfterAction.nftAsset.toString();
  expectedLoanData.nftTokenId = new BigNumber(loanDataAfterAction.nftTokenId);
  expectedLoanData.reserveAsset = loanDataAfterAction.reserveAsset;

  expectedLoanData.state = new BigNumber(ProtocolLoanState.Defaulted);

  expectedLoanData.bidderAddress = loanDataBeforeAction.bidderAddress;
  expectedLoanData.bidPrice = loanDataBeforeAction.bidPrice;
  expectedLoanData.bidFine = loanDataAfterAction.bidFine; //???

  const borrowAmount = calcExpectedLoanBorrowBalance(reserveDataBeforeAction, loanDataBeforeAction, currentTimestamp);
  expectedLoanData.bidBorrowAmount = borrowAmount;

  {
    expectedLoanData.scaledAmount = loanDataBeforeAction.scaledAmount;
    expectedLoanData.currentAmount = expectedLoanData.scaledAmount.rayMul(expectedDataAfterAction.variableBorrowIndex);
  }

  return expectedLoanData;
};

const calcExpectedScaledBTokenBalance = (
  userDataBeforeAction: UserReserveData,
  index: BigNumber,
  amountAdded: BigNumber,
  amountTaken: BigNumber
) => {
  return userDataBeforeAction.scaledBTokenBalance.plus(amountAdded.rayDiv(index)).minus(amountTaken.rayDiv(index));
};

export const calcExpectedBTokenBalance = (
  reserveData: ReserveData,
  userData: UserReserveData,
  currentTimestamp: BigNumber
) => {
  const index = calcExpectedReserveNormalizedIncome(reserveData, currentTimestamp);

  const { scaledBTokenBalance: scaledBalanceBeforeAction } = userData;

  return scaledBalanceBeforeAction.rayMul(index);
};

export const calcExpectedVariableDebtTokenBalance = (
  reserveData: ReserveData,
  userData: UserReserveData,
  currentTimestamp: BigNumber
) => {
  const normalizedDebt = calcExpectedReserveNormalizedDebt(
    reserveData.variableBorrowRate,
    reserveData.variableBorrowIndex,
    reserveData.lastUpdateTimestamp,
    currentTimestamp
  );

  const { scaledVariableDebt } = userData;

  return scaledVariableDebt.rayMul(normalizedDebt);
};

export const calcExpectedLoanBorrowBalance = (
  reserveData: ReserveData,
  loanData: LoanData,
  currentTimestamp: BigNumber
) => {
  const normalizedDebt = calcExpectedReserveNormalizedDebt(
    reserveData.variableBorrowRate,
    reserveData.variableBorrowIndex,
    reserveData.lastUpdateTimestamp,
    currentTimestamp
  );

  const { scaledAmount } = loanData;

  return scaledAmount.rayMul(normalizedDebt);
};

const calcLinearInterest = (rate: BigNumber, currentTimestamp: BigNumber, lastUpdateTimestamp: BigNumber) => {
  const timeDifference = currentTimestamp.minus(lastUpdateTimestamp);

  const cumulatedInterest = rate.multipliedBy(timeDifference).dividedBy(new BigNumber(ONE_YEAR)).plus(RAY);

  return cumulatedInterest;
};

const calcCompoundedInterest = (rate: BigNumber, currentTimestamp: BigNumber, lastUpdateTimestamp: BigNumber) => {
  const timeDifference = currentTimestamp.minus(lastUpdateTimestamp);

  if (timeDifference.eq(0)) {
    return new BigNumber(RAY);
  }

  const expMinusOne = timeDifference.minus(1);
  const expMinusTwo = timeDifference.gt(2) ? timeDifference.minus(2) : 0;

  const ratePerSecond = rate.div(ONE_YEAR);

  const basePowerTwo = ratePerSecond.rayMul(ratePerSecond);
  const basePowerThree = basePowerTwo.rayMul(ratePerSecond);

  const secondTerm = timeDifference.times(expMinusOne).times(basePowerTwo).div(2);
  const thirdTerm = timeDifference.times(expMinusOne).times(expMinusTwo).times(basePowerThree).div(6);

  return new BigNumber(RAY).plus(ratePerSecond.times(timeDifference)).plus(secondTerm).plus(thirdTerm);
};

export const calcExpectedInterestRates = (
  reserveSymbol: string,
  utilizationRate: BigNumber,
  totalVariableDebt: BigNumber
): BigNumber[] => {
  const { reservesParams } = configuration;

  const reserveIndex = Object.keys(reservesParams).findIndex((value) => value === reserveSymbol);
  const [, reserveConfiguration] = (Object.entries(reservesParams) as [string, IReserveParams][])[reserveIndex];

  let variableBorrowRate: BigNumber = new BigNumber(reserveConfiguration.strategy.baseVariableBorrowRate);

  const optimalRate = new BigNumber(reserveConfiguration.strategy.optimalUtilizationRate);
  const excessRate = new BigNumber(RAY).minus(optimalRate);
  if (utilizationRate.gt(optimalRate)) {
    const excessUtilizationRateRatio = utilizationRate
      .minus(reserveConfiguration.strategy.optimalUtilizationRate)
      .rayDiv(excessRate);

    variableBorrowRate = variableBorrowRate
      .plus(reserveConfiguration.strategy.variableRateSlope1)
      .plus(new BigNumber(reserveConfiguration.strategy.variableRateSlope2).rayMul(excessUtilizationRateRatio));
  } else {
    variableBorrowRate = variableBorrowRate.plus(
      utilizationRate.rayDiv(optimalRate).rayMul(new BigNumber(reserveConfiguration.strategy.variableRateSlope1))
    );
  }

  const expectedOverallRate = calcExpectedOverallBorrowRate(totalVariableDebt, variableBorrowRate);
  const liquidityRate = expectedOverallRate
    .rayMul(utilizationRate)
    .percentMul(new BigNumber(PERCENTAGE_FACTOR).minus(reserveConfiguration.reserveFactor));

  return [liquidityRate, variableBorrowRate];
};

export const calcExpectedOverallBorrowRate = (
  totalVariableDebt: BigNumber,
  currentVariableBorrowRate: BigNumber
): BigNumber => {
  const totalBorrows = totalVariableDebt;

  if (totalBorrows.eq(0)) return strToBN("0");

  const weightedVariableRate = totalVariableDebt.wadToRay().rayMul(currentVariableBorrowRate);

  const overallBorrowRate = weightedVariableRate.rayDiv(totalBorrows.wadToRay());

  return overallBorrowRate;
};

export const calcExpectedUtilizationRate = (totalVariableDebt: BigNumber, totalLiquidity: BigNumber): BigNumber => {
  if (totalVariableDebt.eq("0")) {
    return strToBN("0");
  }

  const utilization = totalVariableDebt.rayDiv(totalLiquidity);

  return utilization;
};

const calcExpectedReserveNormalizedIncome = (reserveData: ReserveData, currentTimestamp: BigNumber) => {
  const { liquidityRate, liquidityIndex, lastUpdateTimestamp } = reserveData;

  //if utilization rate is 0, nothing to compound
  if (liquidityRate.eq("0")) {
    return liquidityIndex;
  }

  const cumulatedInterest = calcLinearInterest(liquidityRate, currentTimestamp, lastUpdateTimestamp);

  const income = cumulatedInterest.rayMul(liquidityIndex);

  return income;
};

const calcExpectedReserveNormalizedDebt = (
  variableBorrowRate: BigNumber,
  variableBorrowIndex: BigNumber,
  lastUpdateTimestamp: BigNumber,
  currentTimestamp: BigNumber
) => {
  //if utilization rate is 0, nothing to compound
  if (variableBorrowRate.eq("0")) {
    return variableBorrowIndex;
  }

  const cumulatedInterest = calcCompoundedInterest(variableBorrowRate, currentTimestamp, lastUpdateTimestamp);

  const debt = cumulatedInterest.rayMul(variableBorrowIndex);

  return debt;
};

const calcExpectedLiquidityIndex = (reserveData: ReserveData, timestamp: BigNumber) => {
  //if utilization rate is 0, nothing to compound
  if (reserveData.utilizationRate.eq("0")) {
    return reserveData.liquidityIndex;
  }

  const cumulatedInterest = calcLinearInterest(reserveData.liquidityRate, timestamp, reserveData.lastUpdateTimestamp);

  return cumulatedInterest.rayMul(reserveData.liquidityIndex);
};

const calcExpectedVariableBorrowIndex = (reserveData: ReserveData, timestamp: BigNumber) => {
  //if totalVariableDebt is 0, nothing to compound
  if (reserveData.totalVariableDebt.eq("0")) {
    return reserveData.variableBorrowIndex;
  }

  const cumulatedInterest = calcCompoundedInterest(
    reserveData.variableBorrowRate,
    timestamp,
    reserveData.lastUpdateTimestamp
  );

  return cumulatedInterest.rayMul(reserveData.variableBorrowIndex);
};

const calcExpectedTotalVariableDebt = (reserveData: ReserveData, expectedVariableDebtIndex: BigNumber) => {
  return reserveData.scaledVariableDebt.rayMul(expectedVariableDebtIndex);
};<|MERGE_RESOLUTION|>--- conflicted
+++ resolved
@@ -524,15 +524,11 @@
   );
 
   const borrowAmount = calcExpectedLoanBorrowBalance(reserveDataBeforeAction, loanDataBeforeAction, currentTimestamp);
-<<<<<<< HEAD
-  const bidFine = borrowAmount.percentMul(loanDataBeforeAction.nftCfgRedeemFine);
-=======
   let bidFine = borrowAmount.percentMul(loanDataBeforeAction.nftCfgRedeemFine);
   const minBidFine = oneEther.percentMul(loanDataBeforeAction.nftCfgMinBidFine);
   if (bidFine < minBidFine) {
     bidFine = minBidFine;
   }
->>>>>>> 235ce5f3
 
   // walletBalance is about liquidator(user), not borrower
   // borrower's wallet not changed, but we check liquidator's wallet
@@ -588,10 +584,7 @@
   const amountBorrowedBN = new BigNumber(amountBorrowed);
 
   expectedLoanData.nftCfgRedeemFine = loanDataAfterAction.nftCfgRedeemFine;
-<<<<<<< HEAD
-=======
   expectedLoanData.nftCfgMinBidFine = loanDataAfterAction.nftCfgMinBidFine;
->>>>>>> 235ce5f3
 
   expectedLoanData.loanId = loanDataAfterAction.loanId;
   expectedLoanData.state = new BigNumber(loanDataAfterAction.state);
@@ -636,10 +629,7 @@
   const expectedLoanData = <LoanData>{};
 
   expectedLoanData.nftCfgRedeemFine = loanDataAfterAction.nftCfgRedeemFine;
-<<<<<<< HEAD
-=======
   expectedLoanData.nftCfgMinBidFine = loanDataAfterAction.nftCfgMinBidFine;
->>>>>>> 235ce5f3
 
   expectedLoanData.loanId = loanDataAfterAction.loanId;
   expectedLoanData.state = new BigNumber(loanDataAfterAction.state);
@@ -692,10 +682,7 @@
   const expectedLoanData = <LoanData>{};
 
   expectedLoanData.nftCfgRedeemFine = loanDataAfterAction.nftCfgRedeemFine;
-<<<<<<< HEAD
-=======
   expectedLoanData.nftCfgMinBidFine = loanDataAfterAction.nftCfgMinBidFine;
->>>>>>> 235ce5f3
 
   expectedLoanData.loanId = loanDataAfterAction.loanId;
   expectedLoanData.state = new BigNumber(loanDataAfterAction.state);
@@ -736,10 +723,7 @@
   const amountRepaidBN = new BigNumber(amountToRedeem);
 
   expectedLoanData.nftCfgRedeemFine = loanDataAfterAction.nftCfgRedeemFine;
-<<<<<<< HEAD
-=======
   expectedLoanData.nftCfgMinBidFine = loanDataAfterAction.nftCfgMinBidFine;
->>>>>>> 235ce5f3
 
   expectedLoanData.loanId = loanDataAfterAction.loanId;
   expectedLoanData.state = new BigNumber(loanDataAfterAction.state);
@@ -777,10 +761,7 @@
   const expectedLoanData = <LoanData>{};
 
   expectedLoanData.nftCfgRedeemFine = loanDataAfterAction.nftCfgRedeemFine;
-<<<<<<< HEAD
-=======
   expectedLoanData.nftCfgMinBidFine = loanDataAfterAction.nftCfgMinBidFine;
->>>>>>> 235ce5f3
 
   expectedLoanData.loanId = loanDataAfterAction.loanId;
   expectedLoanData.state = new BigNumber(loanDataAfterAction.state);
