import BigNumber from "bignumber.js";
import { ONE_YEAR, RAY, MAX_UINT_AMOUNT, PERCENTAGE_FACTOR, ZERO_ADDRESS } from "../../../helpers/constants";
import { IReserveParams, iBendPoolAssets, tEthereumAddress, ProtocolLoanState } from "../../../helpers/types";
import "./math";
import { ReserveData, UserReserveData, LoanData } from "./interfaces";
import { expect } from "chai";

export const strToBN = (amount: string): BigNumber => new BigNumber(amount);

interface Configuration {
  reservesParams: iBendPoolAssets<IReserveParams>;
}

export const configuration: Configuration = <Configuration>{};

export const calcExpectedUserDataAfterDeposit = (
  amountDeposited: string,
  reserveDataBeforeAction: ReserveData,
  reserveDataAfterAction: ReserveData,
  userDataBeforeAction: UserReserveData,
  txTimestamp: BigNumber,
  currentTimestamp: BigNumber,
  txCost: BigNumber
): UserReserveData => {
  const expectedUserData = <UserReserveData>{};

  expectedUserData.currentVariableDebt = calcExpectedVariableDebtTokenBalance(
    reserveDataBeforeAction,
    userDataBeforeAction,
    txTimestamp
  );

  expectedUserData.scaledVariableDebt = userDataBeforeAction.scaledVariableDebt;
  expectedUserData.variableBorrowIndex = userDataBeforeAction.variableBorrowIndex;

  expectedUserData.liquidityRate = reserveDataAfterAction.liquidityRate;

  expectedUserData.scaledBTokenBalance = calcExpectedScaledBTokenBalance(
    userDataBeforeAction,
    reserveDataAfterAction.liquidityIndex,
    new BigNumber(amountDeposited),
    new BigNumber(0)
  );
  expectedUserData.currentBTokenBalance = calcExpectedBTokenBalance(
    reserveDataBeforeAction,
    userDataBeforeAction,
    txTimestamp
  ).plus(amountDeposited);

  expectedUserData.variableBorrowIndex = userDataBeforeAction.variableBorrowIndex;
  expectedUserData.walletBalance = userDataBeforeAction.walletBalance.minus(amountDeposited);

  expectedUserData.currentVariableDebt = calcExpectedVariableDebtTokenBalance(
    reserveDataBeforeAction,
    userDataBeforeAction,
    txTimestamp
  );

  return expectedUserData;
};

export const calcExpectedUserDataAfterWithdraw = (
  amountWithdrawn: string,
  reserveDataBeforeAction: ReserveData,
  reserveDataAfterAction: ReserveData,
  userDataBeforeAction: UserReserveData,
  txTimestamp: BigNumber,
  currentTimestamp: BigNumber,
  txCost: BigNumber
): UserReserveData => {
  const expectedUserData = <UserReserveData>{};

  const bTokenBalance = calcExpectedBTokenBalance(reserveDataBeforeAction, userDataBeforeAction, txTimestamp);

  if (amountWithdrawn == MAX_UINT_AMOUNT) {
    amountWithdrawn = bTokenBalance.toFixed(0);
  }

  expectedUserData.scaledBTokenBalance = calcExpectedScaledBTokenBalance(
    userDataBeforeAction,
    reserveDataAfterAction.liquidityIndex,
    new BigNumber(0),
    new BigNumber(amountWithdrawn)
  );

  expectedUserData.currentBTokenBalance = bTokenBalance.minus(amountWithdrawn);

  expectedUserData.scaledVariableDebt = userDataBeforeAction.scaledVariableDebt;

  expectedUserData.currentVariableDebt = calcExpectedVariableDebtTokenBalance(
    reserveDataBeforeAction,
    userDataBeforeAction,
    txTimestamp
  );

  expectedUserData.variableBorrowIndex = userDataBeforeAction.variableBorrowIndex;

  expectedUserData.liquidityRate = reserveDataAfterAction.liquidityRate;

  expectedUserData.walletBalance = userDataBeforeAction.walletBalance.plus(amountWithdrawn);

  return expectedUserData;
};

export const calcExpectedReserveDataAfterDeposit = (
  amountDeposited: string,
  reserveDataBeforeAction: ReserveData,
  txTimestamp: BigNumber
): ReserveData => {
  const expectedReserveData: ReserveData = <ReserveData>{};

  expectedReserveData.address = reserveDataBeforeAction.address;

  expectedReserveData.totalLiquidity = new BigNumber(reserveDataBeforeAction.totalLiquidity).plus(amountDeposited);
  expectedReserveData.availableLiquidity = new BigNumber(reserveDataBeforeAction.availableLiquidity).plus(
    amountDeposited
  );

  expectedReserveData.liquidityIndex = calcExpectedLiquidityIndex(reserveDataBeforeAction, txTimestamp);
  expectedReserveData.variableBorrowIndex = calcExpectedVariableBorrowIndex(reserveDataBeforeAction, txTimestamp);

  expectedReserveData.totalVariableDebt = calcExpectedTotalVariableDebt(
    reserveDataBeforeAction,
    expectedReserveData.variableBorrowIndex
  );

  expectedReserveData.scaledVariableDebt = reserveDataBeforeAction.scaledVariableDebt;

  expectedReserveData.utilizationRate = calcExpectedUtilizationRate(
    expectedReserveData.totalVariableDebt,
    expectedReserveData.totalLiquidity
  );
  const rates = calcExpectedInterestRates(
    reserveDataBeforeAction.symbol,
    expectedReserveData.utilizationRate,
    expectedReserveData.totalVariableDebt
  );
  expectedReserveData.liquidityRate = rates[0];
  expectedReserveData.variableBorrowRate = rates[1];

  return expectedReserveData;
};

export const calcExpectedReserveDataAfterWithdraw = (
  amountWithdrawn: string,
  reserveDataBeforeAction: ReserveData,
  userDataBeforeAction: UserReserveData,
  txTimestamp: BigNumber
): ReserveData => {
  const expectedReserveData: ReserveData = <ReserveData>{};

  expectedReserveData.address = reserveDataBeforeAction.address;

  if (amountWithdrawn == MAX_UINT_AMOUNT) {
    amountWithdrawn = calcExpectedBTokenBalance(reserveDataBeforeAction, userDataBeforeAction, txTimestamp).toFixed();
  }

  expectedReserveData.availableLiquidity = new BigNumber(reserveDataBeforeAction.availableLiquidity).minus(
    amountWithdrawn
  );

  expectedReserveData.scaledVariableDebt = reserveDataBeforeAction.scaledVariableDebt;

  expectedReserveData.liquidityIndex = calcExpectedLiquidityIndex(reserveDataBeforeAction, txTimestamp);
  expectedReserveData.variableBorrowIndex = calcExpectedVariableBorrowIndex(reserveDataBeforeAction, txTimestamp);

  expectedReserveData.totalVariableDebt = expectedReserveData.scaledVariableDebt.rayMul(
    expectedReserveData.variableBorrowIndex
  );

  expectedReserveData.totalLiquidity = new BigNumber(reserveDataBeforeAction.availableLiquidity)
    .minus(amountWithdrawn)
    .plus(expectedReserveData.totalVariableDebt);

  expectedReserveData.utilizationRate = calcExpectedUtilizationRate(
    expectedReserveData.totalVariableDebt,
    expectedReserveData.totalLiquidity
  );
  const rates = calcExpectedInterestRates(
    reserveDataBeforeAction.symbol,
    expectedReserveData.utilizationRate,
    expectedReserveData.totalVariableDebt
  );
  expectedReserveData.liquidityRate = rates[0];
  expectedReserveData.variableBorrowRate = rates[1];

  return expectedReserveData;
};

export const calcExpectedReserveDataAfterBorrow = (
  amountBorrowed: string,
  reserveDataBeforeAction: ReserveData,
  userDataBeforeAction: UserReserveData,
  txTimestamp: BigNumber,
  currentTimestamp: BigNumber
): ReserveData => {
  const expectedReserveData = <ReserveData>{};

  expectedReserveData.address = reserveDataBeforeAction.address;

  const amountBorrowedBN = new BigNumber(amountBorrowed);

  expectedReserveData.liquidityIndex = calcExpectedLiquidityIndex(reserveDataBeforeAction, txTimestamp);

  expectedReserveData.variableBorrowIndex = calcExpectedVariableBorrowIndex(reserveDataBeforeAction, txTimestamp);

  expectedReserveData.availableLiquidity = reserveDataBeforeAction.availableLiquidity.minus(amountBorrowedBN);

  expectedReserveData.lastUpdateTimestamp = txTimestamp;

  {
    expectedReserveData.scaledVariableDebt = reserveDataBeforeAction.scaledVariableDebt.plus(
      amountBorrowedBN.rayDiv(expectedReserveData.variableBorrowIndex)
    );

    const totalVariableDebtAfterTx = expectedReserveData.scaledVariableDebt.rayMul(
      expectedReserveData.variableBorrowIndex
    );

    const utilizationRateAfterTx = calcExpectedUtilizationRate(
      totalVariableDebtAfterTx,
      expectedReserveData.availableLiquidity.plus(totalVariableDebtAfterTx)
    );

    const rates = calcExpectedInterestRates(
      reserveDataBeforeAction.symbol,
      utilizationRateAfterTx,
      totalVariableDebtAfterTx
    );

    expectedReserveData.liquidityRate = rates[0];

    expectedReserveData.variableBorrowRate = rates[1];

    expectedReserveData.totalVariableDebt = expectedReserveData.scaledVariableDebt.rayMul(
      calcExpectedReserveNormalizedDebt(
        expectedReserveData.variableBorrowRate,
        expectedReserveData.variableBorrowIndex,
        txTimestamp,
        currentTimestamp
      )
    );

    expectedReserveData.totalLiquidity = expectedReserveData.availableLiquidity.plus(
      expectedReserveData.totalVariableDebt
    );

    expectedReserveData.utilizationRate = calcExpectedUtilizationRate(
      expectedReserveData.totalVariableDebt,
      expectedReserveData.totalLiquidity
    );
  }

  return expectedReserveData;
};

export const calcExpectedReserveDataAfterRepay = (
  amountRepaid: string,
  reserveDataBeforeAction: ReserveData,
  userDataBeforeAction: UserReserveData,
  txTimestamp: BigNumber,
  currentTimestamp: BigNumber
): ReserveData => {
  const expectedReserveData: ReserveData = <ReserveData>{};

  expectedReserveData.address = reserveDataBeforeAction.address;

  let amountRepaidBN = new BigNumber(amountRepaid);

  const userVariableDebt = calcExpectedVariableDebtTokenBalance(
    reserveDataBeforeAction,
    userDataBeforeAction,
    txTimestamp
  );

  //if amount repaid == MAX_UINT_AMOUNT, user is repaying everything
  if (amountRepaidBN.abs().eq(MAX_UINT_AMOUNT)) {
    amountRepaidBN = userVariableDebt;
  }

  expectedReserveData.liquidityIndex = calcExpectedLiquidityIndex(reserveDataBeforeAction, txTimestamp);
  expectedReserveData.variableBorrowIndex = calcExpectedVariableBorrowIndex(reserveDataBeforeAction, txTimestamp);

  {
    expectedReserveData.scaledVariableDebt = reserveDataBeforeAction.scaledVariableDebt.minus(
      amountRepaidBN.rayDiv(expectedReserveData.variableBorrowIndex)
    );

    expectedReserveData.totalVariableDebt = expectedReserveData.scaledVariableDebt.rayMul(
      expectedReserveData.variableBorrowIndex
    );
  }

  expectedReserveData.availableLiquidity = reserveDataBeforeAction.availableLiquidity.plus(amountRepaidBN);

  expectedReserveData.totalLiquidity = expectedReserveData.availableLiquidity.plus(
    expectedReserveData.totalVariableDebt
  );

  expectedReserveData.utilizationRate = calcExpectedUtilizationRate(
    expectedReserveData.totalVariableDebt,
    expectedReserveData.totalLiquidity
  );

  const rates = calcExpectedInterestRates(
    reserveDataBeforeAction.symbol,
    expectedReserveData.utilizationRate,
    expectedReserveData.totalVariableDebt
  );
  expectedReserveData.liquidityRate = rates[0];

  expectedReserveData.variableBorrowRate = rates[1];

  expectedReserveData.lastUpdateTimestamp = txTimestamp;

  return expectedReserveData;
};

export const calcExpectedReserveDataAfterAuction = (
  amountAuctioned: string,
  reserveDataBeforeAction: ReserveData,
  userDataBeforeAction: UserReserveData,
  loanDataBeforeAction: LoanData,
  txTimestamp: BigNumber,
  currentTimestamp: BigNumber
): ReserveData => {
  const amountRepaidBN = new BigNumber(0); //just reuse repay calculate logic

  const expectedReserveData = calcExpectedReserveDataAfterRepay(
    amountRepaidBN.toString(),
    reserveDataBeforeAction,
    userDataBeforeAction,
    txTimestamp,
    currentTimestamp
  );

  return expectedReserveData;
};

export const calcExpectedReserveDataAfterRedeem = (
  amountRedeemed: string,
  reserveDataBeforeAction: ReserveData,
  userDataBeforeAction: UserReserveData,
  loanDataBeforeAction: LoanData,
  txTimestamp: BigNumber,
  currentTimestamp: BigNumber
): ReserveData => {
  const amountRepaidBN = new BigNumber(amountRedeemed);

  const expectedReserveData = calcExpectedReserveDataAfterRepay(
    amountRepaidBN.toString(),
    reserveDataBeforeAction,
    userDataBeforeAction,
    txTimestamp,
    currentTimestamp
  );

  return expectedReserveData;
};

export const calcExpectedReserveDataAfterLiquidate = (
  reserveDataBeforeAction: ReserveData,
  userDataBeforeAction: UserReserveData,
  loanDataBeforeAction: LoanData,
  txTimestamp: BigNumber,
  currentTimestamp: BigNumber
): ReserveData => {
  //const amountRepaidBN = loanDataBeforeAction.currentAmount;
  const amountRepaidBN = calcExpectedLoanBorrowBalance(reserveDataBeforeAction, loanDataBeforeAction, currentTimestamp);

  const expectedReserveData = calcExpectedReserveDataAfterRepay(
    amountRepaidBN.toString(),
    reserveDataBeforeAction,
    userDataBeforeAction,
    txTimestamp,
    currentTimestamp
  );

  return expectedReserveData;
};

export const calcExpectedUserDataAfterBorrow = (
  amountBorrowed: string,
  reserveDataBeforeAction: ReserveData,
  expectedDataAfterAction: ReserveData,
  userDataBeforeAction: UserReserveData,
  txTimestamp: BigNumber,
  currentTimestamp: BigNumber
): UserReserveData => {
  const expectedUserData = <UserReserveData>{};

  const amountBorrowedBN = new BigNumber(amountBorrowed);

  {
    expectedUserData.scaledVariableDebt = reserveDataBeforeAction.scaledVariableDebt.plus(
      amountBorrowedBN.rayDiv(expectedDataAfterAction.variableBorrowIndex)
    );
  }

  expectedUserData.currentVariableDebt = calcExpectedVariableDebtTokenBalance(
    expectedDataAfterAction,
    expectedUserData,
    currentTimestamp
  );

  expectedUserData.liquidityRate = expectedDataAfterAction.liquidityRate;

  expectedUserData.currentBTokenBalance = calcExpectedBTokenBalance(
    expectedDataAfterAction,
    userDataBeforeAction,
    currentTimestamp
  );

  expectedUserData.scaledBTokenBalance = userDataBeforeAction.scaledBTokenBalance;

  expectedUserData.walletBalance = userDataBeforeAction.walletBalance.plus(amountBorrowed);

  return expectedUserData;
};

export const calcExpectedUserDataAfterRepay = (
  totalRepaid: string,
  reserveDataBeforeAction: ReserveData,
  expectedDataAfterAction: ReserveData,
  userDataBeforeAction: UserReserveData,
  user: string,
  onBehalfOf: string,
  txTimestamp: BigNumber,
  currentTimestamp: BigNumber
): UserReserveData => {
  const expectedUserData = <UserReserveData>{};

  const variableDebt = calcExpectedVariableDebtTokenBalance(
    reserveDataBeforeAction,
    userDataBeforeAction,
    currentTimestamp
  );

  let totalRepaidBN = new BigNumber(totalRepaid);
  if (totalRepaidBN.abs().eq(MAX_UINT_AMOUNT)) {
    totalRepaidBN = variableDebt;
  }

  {
    expectedUserData.scaledVariableDebt = userDataBeforeAction.scaledVariableDebt.minus(
      totalRepaidBN.rayDiv(expectedDataAfterAction.variableBorrowIndex)
    );
    expectedUserData.currentVariableDebt = expectedUserData.scaledVariableDebt.rayMul(
      expectedDataAfterAction.variableBorrowIndex
    );
  }

  expectedUserData.liquidityRate = expectedDataAfterAction.liquidityRate;

  expectedUserData.currentBTokenBalance = calcExpectedBTokenBalance(
    reserveDataBeforeAction,
    userDataBeforeAction,
    txTimestamp
  );
  expectedUserData.scaledBTokenBalance = userDataBeforeAction.scaledBTokenBalance;

  if (user === onBehalfOf) {
    expectedUserData.walletBalance = userDataBeforeAction.walletBalance.minus(totalRepaidBN);
  } else {
    //wallet balance didn't change
    expectedUserData.walletBalance = userDataBeforeAction.walletBalance;
  }

  return expectedUserData;
};

export const calcExpectedUserDataAfterAuction = (
  reserveDataBeforeAction: ReserveData,
  expectedDataAfterAction: ReserveData,
  userDataBeforeAction: UserReserveData,
  loanDataBeforeAction: LoanData,
  user: string,
  onBehalfOf: string,
  amountToAuction: string,
  txTimestamp: BigNumber,
  currentTimestamp: BigNumber
): UserReserveData => {
  const amountAuctionBN = new BigNumber(amountToAuction);
  const amountRedeemBN = new BigNumber(0); // just reuse repay calculation logic

  const expectedUserData = calcExpectedUserDataAfterRepay(
    amountRedeemBN.toString(),
    reserveDataBeforeAction,
    expectedDataAfterAction,
    userDataBeforeAction,
    user,
    onBehalfOf,
    txTimestamp,
    currentTimestamp
  );

  // walletBalance is about liquidator(user), not borrower
  // borrower's wallet not changed, but we check liquidator's wallet
  expectedUserData.walletBalance = userDataBeforeAction.walletBalance.minus(new BigNumber(amountAuctionBN));
  return expectedUserData;
};

export const calcExpectedUserDataAfterRedeem = (
  reserveDataBeforeAction: ReserveData,
  expectedDataAfterAction: ReserveData,
  userDataBeforeAction: UserReserveData,
  loanDataBeforeAction: LoanData,
  user: string,
  amountToRedeem: string,
  txTimestamp: BigNumber,
  currentTimestamp: BigNumber
): UserReserveData => {
  const amountRepaidBN = new BigNumber(amountToRedeem);

  const expectedUserData = calcExpectedUserDataAfterRepay(
    amountRepaidBN.toString(),
    reserveDataBeforeAction,
    expectedDataAfterAction,
    userDataBeforeAction,
    user,
    "",
    txTimestamp,
    currentTimestamp
  );

  const borrowAmount = calcExpectedLoanBorrowBalance(reserveDataBeforeAction, loanDataBeforeAction, currentTimestamp);
  const bidFine = borrowAmount.percentMul(loanDataBeforeAction.nftCfgRedeemFine);

  // walletBalance is about liquidator(user), not borrower
  // borrower's wallet not changed, but we check liquidator's wallet
  expectedUserData.walletBalance = userDataBeforeAction.walletBalance
    .minus(new BigNumber(amountToRedeem))
<<<<<<< HEAD
    .minus(loanDataBeforeAction.bidFine);
=======
    .minus(bidFine);
>>>>>>> 9563e377
  return expectedUserData;
};

export const calcExpectedUserDataAfterLiquidate = (
  reserveDataBeforeAction: ReserveData,
  expectedDataAfterAction: ReserveData,
  userDataBeforeAction: UserReserveData,
  loanDataBeforeAction: LoanData,
  user: string,
  txTimestamp: BigNumber,
  currentTimestamp: BigNumber
): UserReserveData => {
  //const amountRepaidBN = loanDataBeforeAction.currentAmount;
  const amountRepaidBN = calcExpectedLoanBorrowBalance(reserveDataBeforeAction, loanDataBeforeAction, currentTimestamp);
  let extraRepaidBN = new BigNumber("0");
  if (amountRepaidBN > loanDataBeforeAction.bidPrice) {
    extraRepaidBN = loanDataBeforeAction.bidPrice.minus(amountRepaidBN);
  }

  const expectedUserData = calcExpectedUserDataAfterRepay(
    amountRepaidBN.toString(),
    reserveDataBeforeAction,
    expectedDataAfterAction,
    userDataBeforeAction,
    user,
    "",
    txTimestamp,
    currentTimestamp
  );

  // walletBalance is about liquidator(user), not borrower
  // borrower's wallet not changed, but we check liquidator's wallet
  expectedUserData.walletBalance = userDataBeforeAction.walletBalance.minus(new BigNumber(extraRepaidBN));
  return expectedUserData;
};

export const calcExpectedLoanDataAfterBorrow = (
  amountBorrowed: string,
  loanDataBeforeAction: LoanData,
  loanDataAfterAction: LoanData,
  expectedDataAfterAction: ReserveData,
  txTimestamp: BigNumber,
  currentTimestamp: BigNumber
): LoanData => {
  const expectedLoanData = <LoanData>{};

  const amountBorrowedBN = new BigNumber(amountBorrowed);

  expectedLoanData.nftCfgRedeemFine = loanDataAfterAction.nftCfgRedeemFine;

  expectedLoanData.loanId = loanDataAfterAction.loanId;
  expectedLoanData.state = new BigNumber(loanDataAfterAction.state);
  expectedLoanData.borrower = loanDataAfterAction.borrower.toString();
  expectedLoanData.nftAsset = loanDataAfterAction.nftAsset.toString();
  expectedLoanData.nftTokenId = new BigNumber(loanDataAfterAction.nftTokenId);
  expectedLoanData.reserveAsset = loanDataAfterAction.reserveAsset;

  expectedLoanData.bidderAddress = ZERO_ADDRESS;
  expectedLoanData.bidPrice = new BigNumber(0);
  expectedLoanData.bidBorrowAmount = new BigNumber(0);
  expectedLoanData.bidFine = new BigNumber(0);

  expectedLoanData.state = new BigNumber(ProtocolLoanState.Active);

  {
    expectedLoanData.scaledAmount = loanDataBeforeAction.scaledAmount.plus(
      amountBorrowedBN.rayDiv(expectedDataAfterAction.variableBorrowIndex)
    );
  }

  expectedLoanData.currentAmount = calcExpectedLoanBorrowBalance(
    expectedDataAfterAction,
    expectedLoanData,
    currentTimestamp
  );

  return expectedLoanData;
};

export const calcExpectedLoanDataAfterRepay = (
  totalRepaid: string,
  reserveDataBeforeAction: ReserveData,
  expectedDataAfterAction: ReserveData,
  loanDataBeforeAction: LoanData,
  loanDataAfterAction: LoanData,
  user: string,
  onBehalfOf: string,
  txTimestamp: BigNumber,
  currentTimestamp: BigNumber
): LoanData => {
  const expectedLoanData = <LoanData>{};

  expectedLoanData.nftCfgRedeemFine = loanDataAfterAction.nftCfgRedeemFine;

  expectedLoanData.loanId = loanDataAfterAction.loanId;
  expectedLoanData.state = new BigNumber(loanDataAfterAction.state);
  expectedLoanData.borrower = loanDataAfterAction.borrower.toString();
  expectedLoanData.nftAsset = loanDataAfterAction.nftAsset.toString();
  expectedLoanData.nftTokenId = new BigNumber(loanDataAfterAction.nftTokenId);
  expectedLoanData.reserveAsset = loanDataAfterAction.reserveAsset;

  expectedLoanData.bidderAddress = ZERO_ADDRESS;
  expectedLoanData.bidPrice = new BigNumber(0);
  expectedLoanData.bidBorrowAmount = new BigNumber(0);
  expectedLoanData.bidFine = new BigNumber(0);

  const borrowAmount = calcExpectedLoanBorrowBalance(reserveDataBeforeAction, loanDataBeforeAction, currentTimestamp);

  let totalRepaidBN = new BigNumber(totalRepaid);
  let isRepayAll = false;
  if (totalRepaidBN.abs().eq(MAX_UINT_AMOUNT)) {
    isRepayAll = true;
    totalRepaidBN = borrowAmount;

    expectedLoanData.state = new BigNumber(ProtocolLoanState.Repaid);
  } else {
    expectedLoanData.state = new BigNumber(ProtocolLoanState.Active);
  }

  if (isRepayAll) {
    expectedLoanData.scaledAmount = loanDataBeforeAction.scaledAmount;
  } else {
    expectedLoanData.scaledAmount = loanDataBeforeAction.scaledAmount.minus(
      totalRepaidBN.rayDiv(expectedDataAfterAction.variableBorrowIndex)
    );
  }
  expectedLoanData.currentAmount = expectedLoanData.scaledAmount.rayMul(expectedDataAfterAction.variableBorrowIndex);

  return expectedLoanData;
};

export const calcExpectedLoanDataAfterAuction = (
  amountToAuction: string,
  reserveDataBeforeAction: ReserveData,
  expectedDataAfterAction: ReserveData,
  loanDataBeforeAction: LoanData,
  loanDataAfterAction: LoanData,
  user: string,
  onBehalfOf: string,
  txTimestamp: BigNumber,
  currentTimestamp: BigNumber
): LoanData => {
  const expectedLoanData = <LoanData>{};

  expectedLoanData.nftCfgRedeemFine = loanDataAfterAction.nftCfgRedeemFine;

  expectedLoanData.loanId = loanDataAfterAction.loanId;
  expectedLoanData.state = new BigNumber(loanDataAfterAction.state);
  expectedLoanData.borrower = loanDataAfterAction.borrower.toString();
  expectedLoanData.nftAsset = loanDataAfterAction.nftAsset.toString();
  expectedLoanData.nftTokenId = new BigNumber(loanDataAfterAction.nftTokenId);
  expectedLoanData.reserveAsset = loanDataAfterAction.reserveAsset;

  expectedLoanData.state = new BigNumber(ProtocolLoanState.Auction);

  expectedLoanData.bidderAddress = onBehalfOf;
  expectedLoanData.bidPrice = new BigNumber(amountToAuction);
  expectedLoanData.bidFine = loanDataAfterAction.bidFine;

  const borrowAmount = calcExpectedLoanBorrowBalance(reserveDataBeforeAction, loanDataBeforeAction, currentTimestamp);
  expectedLoanData.bidBorrowAmount = borrowAmount;

  {
    expectedLoanData.scaledAmount = loanDataBeforeAction.scaledAmount;
    expectedLoanData.currentAmount = expectedLoanData.scaledAmount.rayMul(expectedDataAfterAction.variableBorrowIndex);
  }

  return expectedLoanData;
};

export const calcExpectedLoanDataAfterRedeem = (
  amountToRedeem: string,
  reserveDataBeforeAction: ReserveData,
  expectedDataAfterAction: ReserveData,
  loanDataBeforeAction: LoanData,
  loanDataAfterAction: LoanData,
  user: string,
  txTimestamp: BigNumber,
  currentTimestamp: BigNumber
): LoanData => {
  const expectedLoanData = <LoanData>{};

  const amountRepaidBN = new BigNumber(amountToRedeem);
<<<<<<< HEAD
=======

  expectedLoanData.nftCfgRedeemFine = loanDataAfterAction.nftCfgRedeemFine;
>>>>>>> 9563e377

  expectedLoanData.loanId = loanDataAfterAction.loanId;
  expectedLoanData.state = new BigNumber(loanDataAfterAction.state);
  expectedLoanData.borrower = loanDataAfterAction.borrower.toString();
  expectedLoanData.nftAsset = loanDataAfterAction.nftAsset.toString();
  expectedLoanData.nftTokenId = new BigNumber(loanDataAfterAction.nftTokenId);
  expectedLoanData.reserveAsset = loanDataAfterAction.reserveAsset;

  expectedLoanData.state = new BigNumber(ProtocolLoanState.Active); //active

  expectedLoanData.bidderAddress = ZERO_ADDRESS;
  expectedLoanData.bidPrice = new BigNumber(0);
  expectedLoanData.bidFine = new BigNumber(0);
  expectedLoanData.bidBorrowAmount = new BigNumber(0);

  {
    expectedLoanData.scaledAmount = loanDataBeforeAction.scaledAmount.minus(
      amountRepaidBN.rayDiv(expectedDataAfterAction.variableBorrowIndex)
    );
    expectedLoanData.currentAmount = expectedLoanData.scaledAmount.rayMul(expectedDataAfterAction.variableBorrowIndex);
  }

  return expectedLoanData;
};

export const calcExpectedLoanDataAfterLiquidate = (
  reserveDataBeforeAction: ReserveData,
  expectedDataAfterAction: ReserveData,
  loanDataBeforeAction: LoanData,
  loanDataAfterAction: LoanData,
  user: string,
  txTimestamp: BigNumber,
  currentTimestamp: BigNumber
): LoanData => {
  const expectedLoanData = <LoanData>{};

  expectedLoanData.nftCfgRedeemFine = loanDataAfterAction.nftCfgRedeemFine;

  expectedLoanData.loanId = loanDataAfterAction.loanId;
  expectedLoanData.state = new BigNumber(loanDataAfterAction.state);
  expectedLoanData.borrower = loanDataAfterAction.borrower.toString();
  expectedLoanData.nftAsset = loanDataAfterAction.nftAsset.toString();
  expectedLoanData.nftTokenId = new BigNumber(loanDataAfterAction.nftTokenId);
  expectedLoanData.reserveAsset = loanDataAfterAction.reserveAsset;

  expectedLoanData.state = new BigNumber(ProtocolLoanState.Defaulted);

  expectedLoanData.bidderAddress = loanDataBeforeAction.bidderAddress;
  expectedLoanData.bidPrice = loanDataBeforeAction.bidPrice;
  expectedLoanData.bidFine = loanDataAfterAction.bidFine; //???

  const borrowAmount = calcExpectedLoanBorrowBalance(reserveDataBeforeAction, loanDataBeforeAction, currentTimestamp);
  expectedLoanData.bidBorrowAmount = borrowAmount;

  {
    expectedLoanData.scaledAmount = loanDataBeforeAction.scaledAmount;
    expectedLoanData.currentAmount = expectedLoanData.scaledAmount.rayMul(expectedDataAfterAction.variableBorrowIndex);
  }

  return expectedLoanData;
};

const calcExpectedScaledBTokenBalance = (
  userDataBeforeAction: UserReserveData,
  index: BigNumber,
  amountAdded: BigNumber,
  amountTaken: BigNumber
) => {
  return userDataBeforeAction.scaledBTokenBalance.plus(amountAdded.rayDiv(index)).minus(amountTaken.rayDiv(index));
};

export const calcExpectedBTokenBalance = (
  reserveData: ReserveData,
  userData: UserReserveData,
  currentTimestamp: BigNumber
) => {
  const index = calcExpectedReserveNormalizedIncome(reserveData, currentTimestamp);

  const { scaledBTokenBalance: scaledBalanceBeforeAction } = userData;

  return scaledBalanceBeforeAction.rayMul(index);
};

export const calcExpectedVariableDebtTokenBalance = (
  reserveData: ReserveData,
  userData: UserReserveData,
  currentTimestamp: BigNumber
) => {
  const normalizedDebt = calcExpectedReserveNormalizedDebt(
    reserveData.variableBorrowRate,
    reserveData.variableBorrowIndex,
    reserveData.lastUpdateTimestamp,
    currentTimestamp
  );

  const { scaledVariableDebt } = userData;

  return scaledVariableDebt.rayMul(normalizedDebt);
};

export const calcExpectedLoanBorrowBalance = (
  reserveData: ReserveData,
  loanData: LoanData,
  currentTimestamp: BigNumber
) => {
  const normalizedDebt = calcExpectedReserveNormalizedDebt(
    reserveData.variableBorrowRate,
    reserveData.variableBorrowIndex,
    reserveData.lastUpdateTimestamp,
    currentTimestamp
  );

  const { scaledAmount } = loanData;

  return scaledAmount.rayMul(normalizedDebt);
};

const calcLinearInterest = (rate: BigNumber, currentTimestamp: BigNumber, lastUpdateTimestamp: BigNumber) => {
  const timeDifference = currentTimestamp.minus(lastUpdateTimestamp);

  const cumulatedInterest = rate.multipliedBy(timeDifference).dividedBy(new BigNumber(ONE_YEAR)).plus(RAY);

  return cumulatedInterest;
};

const calcCompoundedInterest = (rate: BigNumber, currentTimestamp: BigNumber, lastUpdateTimestamp: BigNumber) => {
  const timeDifference = currentTimestamp.minus(lastUpdateTimestamp);

  if (timeDifference.eq(0)) {
    return new BigNumber(RAY);
  }

  const expMinusOne = timeDifference.minus(1);
  const expMinusTwo = timeDifference.gt(2) ? timeDifference.minus(2) : 0;

  const ratePerSecond = rate.div(ONE_YEAR);

  const basePowerTwo = ratePerSecond.rayMul(ratePerSecond);
  const basePowerThree = basePowerTwo.rayMul(ratePerSecond);

  const secondTerm = timeDifference.times(expMinusOne).times(basePowerTwo).div(2);
  const thirdTerm = timeDifference.times(expMinusOne).times(expMinusTwo).times(basePowerThree).div(6);

  return new BigNumber(RAY).plus(ratePerSecond.times(timeDifference)).plus(secondTerm).plus(thirdTerm);
};

export const calcExpectedInterestRates = (
  reserveSymbol: string,
  utilizationRate: BigNumber,
  totalVariableDebt: BigNumber
): BigNumber[] => {
  const { reservesParams } = configuration;

  const reserveIndex = Object.keys(reservesParams).findIndex((value) => value === reserveSymbol);
  const [, reserveConfiguration] = (Object.entries(reservesParams) as [string, IReserveParams][])[reserveIndex];

  let variableBorrowRate: BigNumber = new BigNumber(reserveConfiguration.strategy.baseVariableBorrowRate);

  const optimalRate = new BigNumber(reserveConfiguration.strategy.optimalUtilizationRate);
  const excessRate = new BigNumber(RAY).minus(optimalRate);
  if (utilizationRate.gt(optimalRate)) {
    const excessUtilizationRateRatio = utilizationRate
      .minus(reserveConfiguration.strategy.optimalUtilizationRate)
      .rayDiv(excessRate);

    variableBorrowRate = variableBorrowRate
      .plus(reserveConfiguration.strategy.variableRateSlope1)
      .plus(new BigNumber(reserveConfiguration.strategy.variableRateSlope2).rayMul(excessUtilizationRateRatio));
  } else {
    variableBorrowRate = variableBorrowRate.plus(
      utilizationRate.rayDiv(optimalRate).rayMul(new BigNumber(reserveConfiguration.strategy.variableRateSlope1))
    );
  }

  const expectedOverallRate = calcExpectedOverallBorrowRate(totalVariableDebt, variableBorrowRate);
  const liquidityRate = expectedOverallRate
    .rayMul(utilizationRate)
    .percentMul(new BigNumber(PERCENTAGE_FACTOR).minus(reserveConfiguration.reserveFactor));

  return [liquidityRate, variableBorrowRate];
};

export const calcExpectedOverallBorrowRate = (
  totalVariableDebt: BigNumber,
  currentVariableBorrowRate: BigNumber
): BigNumber => {
  const totalBorrows = totalVariableDebt;

  if (totalBorrows.eq(0)) return strToBN("0");

  const weightedVariableRate = totalVariableDebt.wadToRay().rayMul(currentVariableBorrowRate);

  const overallBorrowRate = weightedVariableRate.rayDiv(totalBorrows.wadToRay());

  return overallBorrowRate;
};

export const calcExpectedUtilizationRate = (totalVariableDebt: BigNumber, totalLiquidity: BigNumber): BigNumber => {
  if (totalVariableDebt.eq("0")) {
    return strToBN("0");
  }

  const utilization = totalVariableDebt.rayDiv(totalLiquidity);

  return utilization;
};

const calcExpectedReserveNormalizedIncome = (reserveData: ReserveData, currentTimestamp: BigNumber) => {
  const { liquidityRate, liquidityIndex, lastUpdateTimestamp } = reserveData;

  //if utilization rate is 0, nothing to compound
  if (liquidityRate.eq("0")) {
    return liquidityIndex;
  }

  const cumulatedInterest = calcLinearInterest(liquidityRate, currentTimestamp, lastUpdateTimestamp);

  const income = cumulatedInterest.rayMul(liquidityIndex);

  return income;
};

const calcExpectedReserveNormalizedDebt = (
  variableBorrowRate: BigNumber,
  variableBorrowIndex: BigNumber,
  lastUpdateTimestamp: BigNumber,
  currentTimestamp: BigNumber
) => {
  //if utilization rate is 0, nothing to compound
  if (variableBorrowRate.eq("0")) {
    return variableBorrowIndex;
  }

  const cumulatedInterest = calcCompoundedInterest(variableBorrowRate, currentTimestamp, lastUpdateTimestamp);

  const debt = cumulatedInterest.rayMul(variableBorrowIndex);

  return debt;
};

const calcExpectedLiquidityIndex = (reserveData: ReserveData, timestamp: BigNumber) => {
  //if utilization rate is 0, nothing to compound
  if (reserveData.utilizationRate.eq("0")) {
    return reserveData.liquidityIndex;
  }

  const cumulatedInterest = calcLinearInterest(reserveData.liquidityRate, timestamp, reserveData.lastUpdateTimestamp);

  return cumulatedInterest.rayMul(reserveData.liquidityIndex);
};

const calcExpectedVariableBorrowIndex = (reserveData: ReserveData, timestamp: BigNumber) => {
  //if totalVariableDebt is 0, nothing to compound
  if (reserveData.totalVariableDebt.eq("0")) {
    return reserveData.variableBorrowIndex;
  }

  const cumulatedInterest = calcCompoundedInterest(
    reserveData.variableBorrowRate,
    timestamp,
    reserveData.lastUpdateTimestamp
  );

  return cumulatedInterest.rayMul(reserveData.variableBorrowIndex);
};

const calcExpectedTotalVariableDebt = (reserveData: ReserveData, expectedVariableDebtIndex: BigNumber) => {
  return reserveData.scaledVariableDebt.rayMul(expectedVariableDebtIndex);
};<|MERGE_RESOLUTION|>--- conflicted
+++ resolved
@@ -530,11 +530,7 @@
   // borrower's wallet not changed, but we check liquidator's wallet
   expectedUserData.walletBalance = userDataBeforeAction.walletBalance
     .minus(new BigNumber(amountToRedeem))
-<<<<<<< HEAD
-    .minus(loanDataBeforeAction.bidFine);
-=======
     .minus(bidFine);
->>>>>>> 9563e377
   return expectedUserData;
 };
 
@@ -718,11 +714,8 @@
   const expectedLoanData = <LoanData>{};
 
   const amountRepaidBN = new BigNumber(amountToRedeem);
-<<<<<<< HEAD
-=======
 
   expectedLoanData.nftCfgRedeemFine = loanDataAfterAction.nftCfgRedeemFine;
->>>>>>> 9563e377
 
   expectedLoanData.loanId = loanDataAfterAction.loanId;
   expectedLoanData.state = new BigNumber(loanDataAfterAction.state);
