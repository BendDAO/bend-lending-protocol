import BigNumber from "bignumber.js";

import {
  calcExpectedReserveDataAfterDeposit,
  calcExpectedReserveDataAfterWithdraw,
  calcExpectedReserveDataAfterBorrow,
  calcExpectedReserveDataAfterRepay,
  calcExpectedReserveDataAfterAuction,
  calcExpectedReserveDataAfterRedeem,
  calcExpectedReserveDataAfterLiquidate,
  calcExpectedUserDataAfterDeposit,
  calcExpectedUserDataAfterWithdraw,
  calcExpectedUserDataAfterBorrow,
  calcExpectedUserDataAfterRepay,
  calcExpectedUserDataAfterAuction,
  calcExpectedUserDataAfterRedeem,
  calcExpectedUserDataAfterLiquidate,
  calcExpectedLoanDataAfterBorrow,
  calcExpectedLoanDataAfterRepay,
  calcExpectedLoanDataAfterAuction,
  calcExpectedLoanDataAfterRedeem,
  calcExpectedLoanDataAfterLiquidate,
} from "./utils/calculations";
import {
  getReserveAddressFromSymbol,
  getNftAddressFromSymbol,
  getReserveData,
  getUserData,
  getLoanData,
} from "./utils/helpers";

import { convertToCurrencyDecimals, getEthersSignerByAddress } from "../../helpers/contracts-helpers";
import {
  getBToken,
  getMintableERC20,
  getMintableERC721,
  getLendPoolLoanProxy,
  getIErc20Detailed,
  getDebtToken,
} from "../../helpers/contracts-getters";
import { MAX_UINT_AMOUNT, oneEther, ONE_DAY, ONE_HOUR, ONE_YEAR } from "../../helpers/constants";
import { SignerWithAddress, TestEnv } from "./make-suite";
import {
  advanceTimeAndBlock,
  DRE,
  getNowTimeInMilliSeconds,
  getNowTimeInSeconds,
  increaseTime,
  timeLatest,
  waitForTx,
} from "../../helpers/misc-utils";

import chai from "chai";
import { ReserveData, UserReserveData, LoanData } from "./utils/interfaces";
import { ContractReceipt } from "ethers";
import { BToken } from "../../types/BToken";
import { tEthereumAddress } from "../../helpers/types";

const { expect } = chai;

const almostEqualOrEqual = function (
  this: any,
  expected: ReserveData | UserReserveData,
  actual: ReserveData | UserReserveData
) {
  const keys = Object.keys(actual);

  keys.forEach((key) => {
    if (key === "lastUpdateTimestamp" || key === "symbol" || key === "bTokenAddress" || key === "decimals") {
      // skipping consistency check on accessory data
      return;
    }

    this.assert(actual[key] != undefined, `Property ${key} is undefined in the actual data`);
    expect(expected[key] != undefined, `Property ${key} is undefined in the expected data`);

    if (expected[key] == null || actual[key] == null) {
      console.log("Found a undefined value for Key ", key, " value ", expected[key], actual[key]);
    }

    if (actual[key] instanceof BigNumber) {
      const actualValue = (<BigNumber>actual[key]).decimalPlaces(0, BigNumber.ROUND_DOWN);
      const expectedValue = (<BigNumber>expected[key]).decimalPlaces(0, BigNumber.ROUND_DOWN);

      this.assert(
        actualValue.eq(expectedValue) ||
          actualValue.plus(1).eq(expectedValue) ||
          actualValue.eq(expectedValue.plus(1)) ||
          actualValue.plus(2).eq(expectedValue) ||
          actualValue.eq(expectedValue.plus(2)) ||
          actualValue.plus(3).eq(expectedValue) ||
          actualValue.eq(expectedValue.plus(3)),
        `expected #{act} to be almost equal or equal #{exp} for property ${key}`,
        `expected #{act} to be almost equal or equal #{exp} for property ${key}`,
        expectedValue.toFixed(0),
        actualValue.toFixed(0)
      );
    } else {
      this.assert(
        actual[key] !== null && expected[key] !== null && actual[key].toString() === expected[key].toString(),
        `expected #{act} to be equal #{exp} for property ${key}`,
        `expected #{act} to be equal #{exp} for property ${key}`,
        expected[key],
        actual[key]
      );
    }
  });
};

chai.use(function (chai: any, utils: any) {
  chai.Assertion.overwriteMethod("almostEqualOrEqual", function (original: any) {
    return function (this: any, expected: ReserveData | UserReserveData) {
      const actual = (expected as ReserveData) ? <ReserveData>this._obj : <UserReserveData>this._obj;

      almostEqualOrEqual.apply(this, [expected, actual]);
    };
  });
});

interface ActionsConfig {
  skipIntegrityCheck: boolean;
}

export const configuration: ActionsConfig = <ActionsConfig>{};

export const mintERC20 = async (testEnv: TestEnv, user: SignerWithAddress, reserveSymbol: string, amount: string) => {
  const reserve = await getReserveAddressFromSymbol(reserveSymbol);

  const token = await getMintableERC20(reserve);

  await waitForTx(await token.connect(user.signer).mint(await convertToCurrencyDecimals(reserve, amount)));
};

export const mintERC721 = async (testEnv: TestEnv, user: SignerWithAddress, nftSymbol: string, tokenId: string) => {
  const nftAsset = await getNftAddressFromSymbol(nftSymbol);

  const token = await getMintableERC721(nftAsset);

  await waitForTx(await token.connect(user.signer).mint(tokenId));
};

export const approveERC20 = async (testEnv: TestEnv, user: SignerWithAddress, reserveSymbol: string) => {
  const { pool } = testEnv;
  const reserve = await getReserveAddressFromSymbol(reserveSymbol);

  const token = await getMintableERC20(reserve);

  await waitForTx(await token.connect(user.signer).approve(pool.address, "100000000000000000000000000000"));
};

export const approveERC20PunkGateway = async (testEnv: TestEnv, user: SignerWithAddress, reserveSymbol: string) => {
  const { punkGateway } = testEnv;
  const reserve = await getReserveAddressFromSymbol(reserveSymbol);

  const token = await getMintableERC20(reserve);

  await waitForTx(await token.connect(user.signer).approve(punkGateway.address, MAX_UINT_AMOUNT));
};

export const approveERC721 = async (testEnv: TestEnv, user: SignerWithAddress, nftSymbol: string, tokenId: string) => {
  const { pool } = testEnv;
  const reserve = await getNftAddressFromSymbol(nftSymbol);

  const token = await getMintableERC721(reserve);

  await waitForTx(await token.connect(user.signer).approve(pool.address, tokenId));
};

export const setApprovalForAll = async (testEnv: TestEnv, user: SignerWithAddress, nftSymbol: string) => {
  const { pool } = testEnv;
  const nftAsset = await getNftAddressFromSymbol(nftSymbol);

  const token = await getMintableERC721(nftAsset);

  await waitForTx(await token.connect(user.signer).setApprovalForAll(pool.address, true));
};

export const setApprovalForAllWETHGateway = async (testEnv: TestEnv, user: SignerWithAddress, nftSymbol: string) => {
  const { wethGateway } = testEnv;
  const nftAsset = await getNftAddressFromSymbol(nftSymbol);

  const token = await getMintableERC721(nftAsset);

  await waitForTx(await token.connect(user.signer).setApprovalForAll(wethGateway.address, true));
};

/* Param:
 * debtAmount: without decimals
 * healthPercent: 0.5 -> 50% -> 50
 */
export const setNftAssetPriceForDebt = async (
  testEnv: TestEnv,
  nftSymbol: string,
  reserveSymbol: string,
  debtAmount: string,
  healthPercent: string
): Promise<{ oldNftPrice: string; newNftPrice: string }> => {
  const { mockNftOracle, reserveOracle, dataProvider } = testEnv;

  const priceAdmin = await getEthersSignerByAddress(await mockNftOracle.priceFeedAdmin());

  const reserve = await getReserveAddressFromSymbol(reserveSymbol);
  const nftAsset = await getNftAddressFromSymbol(nftSymbol);

  const reserveToken = await getIErc20Detailed(reserve);
  const reservePrice = await reserveOracle.getAssetPrice(reserve);

  const oldNftPrice = await mockNftOracle.getAssetPrice(nftAsset);

  const debtAmountDecimals = await convertToCurrencyDecimals(reserve, debtAmount);

  const oneReserve = new BigNumber(Math.pow(10, await reserveToken.decimals()));
  const ethAmountDecimals = new BigNumber(debtAmountDecimals.toString())
    .multipliedBy(new BigNumber(reservePrice.toString()))
    .dividedBy(new BigNumber(oneReserve))
    .toFixed(0);

  const { liquidationThreshold } = await dataProvider.getNftConfigurationData(nftAsset);

  // (Price * LH / Debt = HF) => (Price * LH = Debt * HF) => (Price = Debt * HF / LH)
  // LH is 2 decimals
  const nftPrice = new BigNumber(ethAmountDecimals.toString())
    .percentMul(new BigNumber(healthPercent).multipliedBy(100))
    .percentDiv(new BigNumber(liquidationThreshold.toString()));
  if (nftPrice.lte(0)) {
    throw new Error("invalid zero nftPrice");
  }

  const currentTime = await mockNftOracle.mock_getCurrentTimestamp();
  await mockNftOracle.mock_setBlockTimestamp(currentTime.add(100));
  await waitForTx(await mockNftOracle.connect(priceAdmin).setAssetData(nftAsset, nftPrice.toFixed(0)));
  await mockNftOracle.mock_setBlockTimestamp(currentTime.add(200));
  await waitForTx(await mockNftOracle.connect(priceAdmin).setAssetData(nftAsset, nftPrice.toFixed(0)));

  return { oldNftPrice: oldNftPrice.toString(), newNftPrice: nftPrice.toFixed(0) };
};

export const setNftAssetPrice = async (testEnv: TestEnv, nftSymbol: string, price: string): Promise<string> => {
  const { mockNftOracle, dataProvider } = testEnv;

  const priceAdmin = await getEthersSignerByAddress(await mockNftOracle.priceFeedAdmin());

  const nftAsset = await getNftAddressFromSymbol(nftSymbol);

  const oldNftPrice = await mockNftOracle.getAssetPrice(nftAsset);

  const priceBN = new BigNumber(price).plus(1);
  const currentTime = await mockNftOracle.mock_getCurrentTimestamp();
  await mockNftOracle.mock_setBlockTimestamp(currentTime.add(100));
  await waitForTx(await mockNftOracle.connect(priceAdmin).setAssetData(nftAsset, priceBN.toFixed(0)));
  await mockNftOracle.mock_setBlockTimestamp(currentTime.add(200));
  await waitForTx(await mockNftOracle.connect(priceAdmin).setAssetData(nftAsset, priceBN.toFixed(0)));
  return oldNftPrice.toString();
};

export const increaseRedeemDuration = async (testEnv: TestEnv, nftSymbol: string, isEnd: Boolean) => {
  const { dataProvider } = testEnv;

  const nftAsset = await getNftAddressFromSymbol(nftSymbol);

  const nftCfgData = await dataProvider.getNftConfigurationData(nftAsset);
  if (isEnd) {
    await increaseTime(nftCfgData.redeemDuration.mul(ONE_DAY).add(ONE_HOUR).toNumber());
  } else {
    await increaseTime(nftCfgData.redeemDuration.mul(ONE_DAY).sub(ONE_HOUR).toNumber());
  }
};

export const increaseAuctionDuration = async (testEnv: TestEnv, nftSymbol: string, isEnd: Boolean) => {
  const { dataProvider } = testEnv;

  const nftAsset = await getNftAddressFromSymbol(nftSymbol);

  const nftCfgData = await dataProvider.getNftConfigurationData(nftAsset);
  if (isEnd) {
    await increaseTime(nftCfgData.auctionDuration.mul(ONE_DAY).add(ONE_HOUR).toNumber());
  } else {
    await increaseTime(nftCfgData.auctionDuration.mul(ONE_DAY).sub(ONE_HOUR).toNumber());
  }
};

export const deposit = async (
  testEnv: TestEnv,
  sender: SignerWithAddress,
  sendValue: string,
  reserveSymbol: string,
  amount: string,
  onBehalfOf: tEthereumAddress,
  expectedResult: string,
  revertMessage?: string
) => {
  const { pool } = testEnv;

  const reserve = await getReserveAddressFromSymbol(reserveSymbol);

  const amountToDeposit = await convertToCurrencyDecimals(reserve, amount);

  const txOptions: any = {};

  const { reserveData: reserveDataBefore, userData: userDataBefore } = await getContractsData(
    reserve,
    onBehalfOf,
    testEnv,
    sender.address
  );

  if (sendValue) {
    txOptions.value = await convertToCurrencyDecimals(reserve, sendValue);
  }

  if (expectedResult === "success") {
    const txResult = await waitForTx(
      await pool.connect(sender.signer).deposit(reserve, amountToDeposit, onBehalfOf, "0", txOptions)
    );

    const {
      reserveData: reserveDataAfter,
      userData: userDataAfter,
      timestamp,
    } = await getContractsData(reserve, onBehalfOf, testEnv, sender.address);

    const { txCost, txTimestamp } = await getTxCostAndTimestamp(txResult);

    const expectedReserveData = calcExpectedReserveDataAfterDeposit(
      amountToDeposit.toString(),
      reserveDataBefore,
      txTimestamp
    );

    const expectedUserReserveData = calcExpectedUserDataAfterDeposit(
      amountToDeposit.toString(),
      reserveDataBefore,
      expectedReserveData,
      userDataBefore,
      txTimestamp,
      timestamp,
      txCost
    );

    expectEqual(reserveDataAfter, expectedReserveData);
    expectEqual(userDataAfter, expectedUserReserveData);
  } else if (expectedResult === "revert") {
    await expect(
      pool.connect(sender.signer).deposit(reserve, amountToDeposit, onBehalfOf, "0", txOptions),
      revertMessage
    ).to.be.reverted;
  }
};

export const withdraw = async (
  testEnv: TestEnv,
  user: SignerWithAddress,
  reserveSymbol: string,
  amount: string,
  expectedResult: string,
  revertMessage?: string
) => {
  const { pool } = testEnv;

  const {
    bTokenInstance,
    reserve,
    userData: userDataBefore,
    reserveData: reserveDataBefore,
  } = await getDataBeforeAction(reserveSymbol, user.address, testEnv);

  let amountToWithdraw = "0";

  if (amount !== "-1") {
    amountToWithdraw = (await convertToCurrencyDecimals(reserve, amount)).toString();
  } else {
    amountToWithdraw = MAX_UINT_AMOUNT;
  }

  if (expectedResult === "success") {
    const txResult = await waitForTx(await pool.connect(user.signer).withdraw(reserve, amountToWithdraw, user.address));

    const {
      reserveData: reserveDataAfter,
      userData: userDataAfter,
      timestamp,
    } = await getContractsData(reserve, user.address, testEnv);

    const { txCost, txTimestamp } = await getTxCostAndTimestamp(txResult);

    const expectedReserveData = calcExpectedReserveDataAfterWithdraw(
      amountToWithdraw,
      reserveDataBefore,
      userDataBefore,
      txTimestamp
    );

    const expectedUserData = calcExpectedUserDataAfterWithdraw(
      amountToWithdraw,
      reserveDataBefore,
      expectedReserveData,
      userDataBefore,
      txTimestamp,
      timestamp,
      txCost
    );

    expectEqual(reserveDataAfter, expectedReserveData);
    expectEqual(userDataAfter, expectedUserData);
  } else if (expectedResult === "revert") {
    await expect(pool.connect(user.signer).withdraw(reserve, amountToWithdraw, user.address), revertMessage).to.be
      .reverted;
  }
};

export const delegateBorrowAllowance = async (
  testEnv: TestEnv,
  user: SignerWithAddress,
  reserve: string,
  amount: string,
  receiver: tEthereumAddress,
  expectedResult: string,
  revertMessage?: string
) => {
  const { pool } = testEnv;

  const reserveAddress: tEthereumAddress = await getReserveAddressFromSymbol(reserve);

  const amountToDelegate: string = await (await convertToCurrencyDecimals(reserveAddress, amount)).toString();

  const reserveData = await pool.getReserveData(reserveAddress);

  const debtToken = await getDebtToken(reserveData.debtTokenAddress);

  const delegateAllowancePromise = debtToken.connect(user.signer).approveDelegation(receiver, amountToDelegate);

  if (expectedResult === "revert" && revertMessage) {
    await expect(delegateAllowancePromise, revertMessage).to.be.revertedWith(revertMessage);
    return;
  } else {
    await waitForTx(await delegateAllowancePromise);
    const allowance = await debtToken.borrowAllowance(user.address, receiver);
    expect(allowance.toString()).to.be.equal(amountToDelegate, "borrowAllowance is set incorrectly");
  }
};

export const borrow = async (
  testEnv: TestEnv,
  user: SignerWithAddress,
  reserveSymbol: string,
  amount: string,
  nftSymbol: string,
  nftTokenId: string,
  onBehalfOf: tEthereumAddress,
  timeTravel: string,
  expectedResult: string,
  revertMessage?: string
) => {
  const { pool } = testEnv;

  const reserve = await getReserveAddressFromSymbol(reserveSymbol);

  const nftAsset = await getNftAddressFromSymbol(nftSymbol);

  const {
    reserveData: reserveDataBefore,
    userData: userDataBefore,
    loanData: loanDataBefore,
  } = await getContractsDataWithLoan(reserve, onBehalfOf, nftAsset, nftTokenId, "0", testEnv, user.address);

  const amountToBorrow = await convertToCurrencyDecimals(reserve, amount);

  if (expectedResult === "success") {
    const txResult = await waitForTx(
      await pool.connect(user.signer).borrow(reserve, amountToBorrow, nftAsset, nftTokenId, onBehalfOf, "0")
    );

    const { txCost, txTimestamp } = await getTxCostAndTimestamp(txResult);

    if (timeTravel) {
      const secondsToTravel = new BigNumber(timeTravel).multipliedBy(ONE_YEAR).div(365).toNumber();

      await advanceTimeAndBlock(secondsToTravel);
    }

    const {
      reserveData: reserveDataAfter,
      userData: userDataAfter,
      loanData: loanDataAfter,
      timestamp,
    } = await getContractsDataWithLoan(reserve, onBehalfOf, nftAsset, nftTokenId, "0", testEnv, user.address);

    const expectedReserveData = calcExpectedReserveDataAfterBorrow(
      amountToBorrow.toString(),
      reserveDataBefore,
      userDataBefore,
      txTimestamp,
      timestamp
    );

    const expectedUserData = calcExpectedUserDataAfterBorrow(
      amountToBorrow.toString(),
      reserveDataBefore,
      expectedReserveData,
      userDataBefore,
      txTimestamp,
      timestamp
    );

    const expectedLoanData = calcExpectedLoanDataAfterBorrow(
      amountToBorrow.toString(),
      loanDataBefore,
      loanDataAfter,
      expectedReserveData,
      txTimestamp,
      timestamp
    );
    //console.log("borrow", "actual", reserveDataAfter, "expected", expectedReserveData);
    //console.log("borrow", "actual", loanDataAfter, "expected", expectedLoanData);

    expectEqual(reserveDataAfter, expectedReserveData);
    expectEqual(userDataAfter, expectedUserData);
    expectEqual(loanDataAfter, expectedLoanData);
  } else if (expectedResult === "revert") {
    await expect(
      pool.connect(user.signer).borrow(reserve, amountToBorrow, nftAsset, nftTokenId, onBehalfOf, "0"),
      revertMessage
    ).to.be.reverted;
  }
};

export const repay = async (
  testEnv: TestEnv,
  user: SignerWithAddress,
  sendValue: string,
  nftSymbol: string,
  nftTokenId: string,
  amount: string,
  onBehalfOf: SignerWithAddress,
  expectedResult: string,
  revertMessage?: string
) => {
  const { pool, dataProvider } = testEnv;

  const nftAsset = await getNftAddressFromSymbol(nftSymbol);

  const { reserveAsset } = await getLoanData(pool, dataProvider, nftAsset, nftTokenId, "0");

  const {
    reserveData: reserveDataBefore,
    userData: userDataBefore,
    loanData: loanDataBefore,
  } = await getContractsDataWithLoan(reserveAsset, onBehalfOf.address, nftAsset, nftTokenId, "0", testEnv);

  let amountToRepay = "0";

  if (amount !== "-1") {
    amountToRepay = (await convertToCurrencyDecimals(reserveAsset, amount)).toString();
  } else {
    amountToRepay = MAX_UINT_AMOUNT;
  }
  amountToRepay = "0x" + new BigNumber(amountToRepay).toString(16);

  const txOptions: any = {};

  if (sendValue) {
    const valueToSend = await convertToCurrencyDecimals(reserveAsset, sendValue);
    txOptions.value = "0x" + new BigNumber(valueToSend.toString()).toString(16);
  }

  if (expectedResult === "success") {
    const txResult = await waitForTx(
      await pool.connect(user.signer).repay(nftAsset, nftTokenId, amountToRepay, txOptions)
    );

    const { txCost, txTimestamp } = await getTxCostAndTimestamp(txResult);

    const {
      reserveData: reserveDataAfter,
      userData: userDataAfter,
      loanData: loanDataAfter,
      timestamp,
    } = await getContractsDataWithLoan(
      reserveAsset,
      onBehalfOf.address,
      nftAsset,
      nftTokenId,
      loanDataBefore.loanId.toString(),
      testEnv
    );

    const expectedReserveData = calcExpectedReserveDataAfterRepay(
      amountToRepay,
      reserveDataBefore,
      userDataBefore,
      txTimestamp,
      timestamp
    );

    const expectedUserData = calcExpectedUserDataAfterRepay(
      amountToRepay,
      reserveDataBefore,
      expectedReserveData,
      userDataBefore,
      user.address,
      onBehalfOf.address,
      txTimestamp,
      timestamp
    );

    const expectedLoanData = calcExpectedLoanDataAfterRepay(
      amountToRepay,
      reserveDataBefore,
      expectedReserveData,
      loanDataBefore,
      loanDataAfter,
      user.address,
      onBehalfOf.address,
      txTimestamp,
      timestamp
    );
    //console.log("repay", "actual", loanDataAfter, "expected", expectedLoanData);

    expectEqual(reserveDataAfter, expectedReserveData);
    expectEqual(userDataAfter, expectedUserData);
    expectEqual(loanDataAfter, expectedLoanData);
  } else if (expectedResult === "revert") {
    await expect(pool.connect(user.signer).repay(nftAsset, nftTokenId, amountToRepay, txOptions), revertMessage).to.be
      .reverted;
  }
};

export const auction = async (
  testEnv: TestEnv,
  user: SignerWithAddress,
  nftSymbol: string,
  nftTokenId: string,
  price: string,
  onBehalfOf: SignerWithAddress,
  isFirstTime: Boolean,
  expectedResult: string,
  revertMessage?: string
) => {
  const { pool, dataProvider } = testEnv;

  const nftAsset = await getNftAddressFromSymbol(nftSymbol);

  const { reserveAsset, borrower } = await getLoanData(pool, dataProvider, nftAsset, nftTokenId, "0");

  const {
    reserveData: reserveDataBefore,
    userData: userDataBefore,
    loanData: loanDataBefore,
  } = await getContractsDataWithLoan(reserveAsset, borrower, nftAsset, nftTokenId, "0", testEnv, user.address);

  let amountToAuction = (await convertToCurrencyDecimals(reserveAsset, price)).toString();

  amountToAuction = "0x" + new BigNumber(amountToAuction).toString(16);

  if (isFirstTime && expectedResult === "success") {
    const txResult = await waitForTx(
      await pool.connect(user.signer).auction(nftAsset, nftTokenId, amountToAuction, onBehalfOf.address)
    );

    const { txCost, txTimestamp } = await getTxCostAndTimestamp(txResult);
  } else if (expectedResult === "success") {
    const txResult = await waitForTx(
      await pool.connect(user.signer).auction(nftAsset, nftTokenId, amountToAuction, onBehalfOf.address)
    );

    const { txCost, txTimestamp } = await getTxCostAndTimestamp(txResult);

    const {
      reserveData: reserveDataAfter,
      userData: userDataAfter,
      loanData: loanDataAfter,
      timestamp,
    } = await getContractsDataWithLoan(
      reserveAsset,
      borrower,
      nftAsset,
      nftTokenId,
      loanDataBefore.loanId.toString(),
      testEnv,
      user.address
    );

    const expectedReserveData = calcExpectedReserveDataAfterAuction(
      amountToAuction,
      reserveDataBefore,
      userDataBefore,
      loanDataBefore,
      txTimestamp,
      timestamp
    );

    const expectedUserData = calcExpectedUserDataAfterAuction(
      reserveDataBefore,
      expectedReserveData,
      userDataBefore,
      loanDataBefore,
      user.address,
      onBehalfOf.address,
      amountToAuction,
      txTimestamp,
      timestamp
    );

    const expectedLoanData = calcExpectedLoanDataAfterAuction(
      amountToAuction,
      reserveDataBefore,
      expectedReserveData,
      loanDataBefore,
      loanDataAfter,
      user.address,
      onBehalfOf.address,
      txTimestamp,
      timestamp
    );

    expectEqual(reserveDataAfter, expectedReserveData);
    expectEqual(userDataAfter, expectedUserData);
    expectEqual(loanDataAfter, expectedLoanData);
  } else if (expectedResult === "revert") {
    await expect(
      pool.connect(user.signer).auction(nftAsset, nftTokenId, amountToAuction, onBehalfOf.address),
      revertMessage
    ).to.be.reverted;
  }
};

export const redeem = async (
  testEnv: TestEnv,
  user: SignerWithAddress,
  nftSymbol: string,
  nftTokenId: string,
  amount: string,
  expectedResult: string,
  revertMessage?: string
) => {
  const { pool, dataProvider } = testEnv;

  const nftAsset = await getNftAddressFromSymbol(nftSymbol);

  const { reserveAsset, borrower } = await getLoanData(pool, dataProvider, nftAsset, nftTokenId, "0");

  const {
    reserveData: reserveDataBefore,
    userData: userDataBefore,
    loanData: loanDataBefore,
  } = await getContractsDataWithLoan(reserveAsset, borrower, nftAsset, nftTokenId, "0", testEnv, user.address);

  let amountToRedeem = "0";

  if (amount !== "-1") {
    amountToRedeem = (await convertToCurrencyDecimals(reserveAsset, amount)).toString();
  } else {
<<<<<<< HEAD
    amountToRedeem = loanDataBefore.currentAmount.multipliedBy(0.51).toFixed(0); //50% Debt + Bid Fine
=======
    amountToRedeem = loanDataBefore.currentAmount.multipliedBy(0.51).toFixed(0); //50% Debt
>>>>>>> 235ce5f3
  }
  amountToRedeem = "0x" + new BigNumber(amountToRedeem).toString(16);

  let bidFineAmount = loanDataBefore.bidBorrowAmount.multipliedBy(1.1).toFixed(0);

  if (expectedResult === "success") {
    const txResult = await waitForTx(
      await pool.connect(user.signer).redeem(nftAsset, nftTokenId, amountToRedeem, bidFineAmount)
    );

    const { txCost, txTimestamp } = await getTxCostAndTimestamp(txResult);

    const {
      reserveData: reserveDataAfter,
      userData: userDataAfter,
      loanData: loanDataAfter,
      timestamp,
    } = await getContractsDataWithLoan(
      reserveAsset,
      borrower,
      nftAsset,
      nftTokenId,
      loanDataBefore.loanId.toString(),
      testEnv,
      user.address
    );

    const expectedReserveData = calcExpectedReserveDataAfterRedeem(
      amountToRedeem,
      reserveDataBefore,
      userDataBefore,
      loanDataBefore,
      txTimestamp,
      timestamp
    );

    const expectedUserData = calcExpectedUserDataAfterRedeem(
      reserveDataBefore,
      expectedReserveData,
      userDataBefore,
      loanDataBefore,
      user.address,
      amountToRedeem,
      txTimestamp,
      timestamp
    );

    const expectedLoanData = calcExpectedLoanDataAfterRedeem(
      amountToRedeem,
      reserveDataBefore,
      expectedReserveData,
      loanDataBefore,
      loanDataAfter,
      user.address,
      txTimestamp,
      timestamp
    );

    expectEqual(reserveDataAfter, expectedReserveData);
    expectEqual(userDataAfter, expectedUserData);
    expectEqual(loanDataAfter, expectedLoanData);
  } else if (expectedResult === "revert") {
    await expect(pool.connect(user.signer).redeem(nftAsset, nftTokenId, amountToRedeem, bidFineAmount), revertMessage)
      .to.be.reverted;
  }
};

export const liquidate = async (
  testEnv: TestEnv,
  user: SignerWithAddress,
  nftSymbol: string,
  nftTokenId: string,
  amount: string,
  expectedResult: string,
  revertMessage?: string
) => {
  const { pool, dataProvider } = testEnv;

  const nftAsset = await getNftAddressFromSymbol(nftSymbol);

  const { reserveAsset, borrower } = await getLoanData(pool, dataProvider, nftAsset, nftTokenId, "0");

  const {
    reserveData: reserveDataBefore,
    userData: userDataBefore,
    loanData: loanDataBefore,
  } = await getContractsDataWithLoan(reserveAsset, borrower, nftAsset, nftTokenId, "0", testEnv, user.address);

  if (expectedResult === "success") {
    const txResult = await waitForTx(await pool.connect(user.signer).liquidate(nftAsset, nftTokenId, amount));

    const { txCost, txTimestamp } = await getTxCostAndTimestamp(txResult);

    const {
      reserveData: reserveDataAfter,
      userData: userDataAfter,
      loanData: loanDataAfter,
      timestamp,
    } = await getContractsDataWithLoan(
      reserveAsset,
      borrower,
      nftAsset,
      nftTokenId,
      loanDataBefore.loanId.toString(),
      testEnv,
      user.address
    );

    const expectedReserveData = calcExpectedReserveDataAfterLiquidate(
      reserveDataBefore,
      userDataBefore,
      loanDataBefore,
      txTimestamp,
      timestamp
    );

    const expectedUserData = calcExpectedUserDataAfterLiquidate(
      reserveDataBefore,
      expectedReserveData,
      userDataBefore,
      loanDataBefore,
      user.address,
      txTimestamp,
      timestamp
    );

    const expectedLoanData = calcExpectedLoanDataAfterLiquidate(
      reserveDataBefore,
      expectedReserveData,
      loanDataBefore,
      loanDataAfter,
      user.address,
      txTimestamp,
      timestamp
    );

    expectEqual(reserveDataAfter, expectedReserveData);
    expectEqual(userDataAfter, expectedUserData);
    expectEqual(loanDataAfter, expectedLoanData);
  } else if (expectedResult === "revert") {
    await expect(pool.connect(user.signer).liquidate(nftAsset, nftTokenId, amount), revertMessage).to.be.reverted;
  }
};

const expectEqual = (
  actual: UserReserveData | ReserveData | LoanData,
  expected: UserReserveData | ReserveData | LoanData
) => {
  //console.log("expectEqual", actual, expected);
  if (!configuration.skipIntegrityCheck) {
    // @ts-ignore
    expect(actual).to.be.almostEqualOrEqual(expected);
  }
};

interface ActionData {
  reserve: string;
  reserveData: ReserveData;
  userData: UserReserveData;
  bTokenInstance: BToken;
}

const getDataBeforeAction = async (
  reserveSymbol: string,
  user: tEthereumAddress,
  testEnv: TestEnv
): Promise<ActionData> => {
  const reserve = await getReserveAddressFromSymbol(reserveSymbol);

  const { reserveData, userData } = await getContractsData(reserve, user, testEnv);
  const bTokenInstance = await getBToken(reserveData.bTokenAddress);
  return {
    reserve,
    reserveData,
    userData,
    bTokenInstance,
  };
};

export const getTxCostAndTimestamp = async (tx: ContractReceipt) => {
  if (!tx.blockNumber || !tx.transactionHash || !tx.cumulativeGasUsed) {
    throw new Error("No tx blocknumber");
  }
  const txTimestamp = new BigNumber((await DRE.ethers.provider.getBlock(tx.blockNumber)).timestamp);

  const txInfo = await DRE.ethers.provider.getTransaction(tx.transactionHash);

  let gasPrice = "1";
  if (txInfo.gasPrice != undefined) {
    gasPrice = txInfo.gasPrice.toString();
  }
  const txCost = new BigNumber(tx.cumulativeGasUsed.toString()).multipliedBy(gasPrice);

  return { txCost, txTimestamp };
};

export const getContractsData = async (reserve: string, user: string, testEnv: TestEnv, sender?: string) => {
  const { pool, dataProvider } = testEnv;

  const [userData, reserveData, timestamp] = await Promise.all([
    getUserData(pool, dataProvider, reserve, user, sender || user),
    getReserveData(dataProvider, reserve),
    timeLatest(),
  ]);

  return {
    reserveData,
    userData,
    timestamp: new BigNumber(timestamp),
  };
};

export const getContractsDataWithLoan = async (
  reserve: string,
  user: string,
  nftAsset: string,
  nftTokenId: string,
  loanId: string,
  testEnv: TestEnv,
  sender?: string
) => {
  const { pool, dataProvider } = testEnv;

  const [userData, reserveData, loanData, timestamp] = await Promise.all([
    getUserData(pool, dataProvider, reserve, user, sender || user),
    getReserveData(dataProvider, reserve),
    getLoanData(pool, dataProvider, nftAsset, nftTokenId, loanId),
    timeLatest(),
  ]);

  return {
    reserveData,
    userData,
    loanData,
    timestamp: new BigNumber(timestamp),
  };
};<|MERGE_RESOLUTION|>--- conflicted
+++ resolved
@@ -750,11 +750,7 @@
   if (amount !== "-1") {
     amountToRedeem = (await convertToCurrencyDecimals(reserveAsset, amount)).toString();
   } else {
-<<<<<<< HEAD
-    amountToRedeem = loanDataBefore.currentAmount.multipliedBy(0.51).toFixed(0); //50% Debt + Bid Fine
-=======
     amountToRedeem = loanDataBefore.currentAmount.multipliedBy(0.51).toFixed(0); //50% Debt
->>>>>>> 235ce5f3
   }
   amountToRedeem = "0x" + new BigNumber(amountToRedeem).toString(16);
 
