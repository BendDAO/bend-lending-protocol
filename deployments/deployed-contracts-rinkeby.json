--- conflicted
+++ resolved
@@ -155,15 +155,6 @@
     "address": "0xd10c194Bb603907F91CC24fcCEb824870C384C1B",
     "deployer": "0xafF5C36642385b6c7Aaf7585eC785aB2316b5db6"
   },
-<<<<<<< HEAD
-  "LendPoolLiquidatorImpl": {
-    "address": "0xE6477cb35E3aCd9B21C6C424c72cA482e5Af2887"
-  },
-  "LendPoolLiquidator": {
-    "address": "0xE6477cb35E3aCd9B21C6C424c72cA482e5Af2887"
-  },
-=======
->>>>>>> 235ce5f3
   "DOODLE": {
     "address": "0x10cACFfBf3Cdcfb365FDdC4795079417768BaA74",
     "deployer": "0xafF5C36642385b6c7Aaf7585eC785aB2316b5db6"
@@ -203,7 +194,6 @@
     "deployer": "0xafF5C36642385b6c7Aaf7585eC785aB2316b5db6"
   },
   "PunkGatewayImpl": {
-<<<<<<< HEAD
     "address": "0xd8e00dA75391F0d6828FC9d5Dd471cBE85926bEF"
   },
   "WETHGatewayImpl": {
@@ -212,11 +202,5 @@
   "NWETHAggregator": {
     "address": "0x590328845A6dbAe96ef618b07552e5a62B93DEad",
     "deployer": "0xafF5C36642385b6c7Aaf7585eC785aB2316b5db6"
-=======
-    "address": "0xcF31CD7dfE593e9E98CcE47523FeacE637e65597"
-  },
-  "WETHGatewayImpl": {
-    "address": "0xffFcD5B0ED3e1c42a6CCB6515ab3cD49B8c5d7E9"
->>>>>>> 235ce5f3
   }
 }