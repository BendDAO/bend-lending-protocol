{
  "WETHMocked": {
    "address": "0xaD1908f909B5C5D2B1032a215d611773F26f089F",
    "deployer": "0xafF5C36642385b6c7Aaf7585eC785aB2316b5db6"
  },
  "WETH": {
    "address": "0xaD1908f909B5C5D2B1032a215d611773F26f089F",
    "deployer": "0xafF5C36642385b6c7Aaf7585eC785aB2316b5db6"
  },
  "MintableERC20": {
    "address": "0xB07416EFa22C8A502ff3845D3c0BdA400f929cB8",
    "deployer": "0xafF5C36642385b6c7Aaf7585eC785aB2316b5db6"
  },
  "DAI": {
    "address": "0x51EA2fEb1b1EB0891595f846456068D497734ca4",
    "deployer": "0xafF5C36642385b6c7Aaf7585eC785aB2316b5db6"
  },
  "USDC": {
    "address": "0xB07416EFa22C8A502ff3845D3c0BdA400f929cB8",
    "deployer": "0xafF5C36642385b6c7Aaf7585eC785aB2316b5db6"
  },
  "CryptoPunksMarket": {
    "address": "0x6389eA3Cf6dE815ba76d7Cf4C6Db6A7093471bcb",
    "deployer": "0xafF5C36642385b6c7Aaf7585eC785aB2316b5db6"
  },
  "WrappedPunk": {
    "address": "0x74e4418A41169Fb951Ca886976ccd8b36968c4Ab",
    "deployer": "0xafF5C36642385b6c7Aaf7585eC785aB2316b5db6"
  },
  "WPUNKS": {
    "address": "0x74e4418A41169Fb951Ca886976ccd8b36968c4Ab",
    "deployer": "0xafF5C36642385b6c7Aaf7585eC785aB2316b5db6"
  },
  "MintableERC721": {
    "address": "0x8fC9F05f7B21346FD5E9Fa3C963d3941eb861940",
    "deployer": "0xafF5C36642385b6c7Aaf7585eC785aB2316b5db6"
  },
  "BAYC": {
    "address": "0x588D1a07ccdb224cB28dCd8E3dD46E16B3a72b5e",
    "deployer": "0xafF5C36642385b6c7Aaf7585eC785aB2316b5db6"
  },
  "BendProxyAdminPool": {
    "address": "0xC019619F15aF1f96A695aBA39478e64ABcAa474b"
  },
  "BendProxyAdminFund": {
    "address": "0x64DA9D7651CA78caAB756740C6057e2b7B1E63De"
  },
  "LendPoolAddressesProvider": {
    "address": "0xE55870eBB007a50B0dfAbAdB1a21e4bFcee5299b",
    "deployer": "0xafF5C36642385b6c7Aaf7585eC785aB2316b5db6"
  },
  "LendPoolAddressesProviderRegistry": {
    "address": "0xE199f7a0173FEAfb8c0085b2724b544a7c614273",
    "deployer": "0xafF5C36642385b6c7Aaf7585eC785aB2316b5db6"
  },
  "BNFT": {
    "address": "0x7354784A7A705963b484Fed3a903FF8c9b6Ec617",
    "deployer": "0xafF5C36642385b6c7Aaf7585eC785aB2316b5db6"
  },
  "BNFTRegistryImpl": {
    "address": "0x05ef86a5B21B0420436a1d941D9C2D19b2982195"
  },
  "BNFTRegistry": {
    "address": "0x683f73Ddb5272049e392603d55593511Fd503D61",
    "deployer": "0xafF5C36642385b6c7Aaf7585eC785aB2316b5db6"
  },
  "ReserveLogic": {
    "address": "0xE3328B18f501D76C652c6cBbc4A6067Adccb4104",
    "deployer": "0xafF5C36642385b6c7Aaf7585eC785aB2316b5db6"
  },
  "NftLogic": {
    "address": "0x5cB1FC1791C4f45a6410508fCE12B9eb4eeD59ef",
    "deployer": "0xafF5C36642385b6c7Aaf7585eC785aB2316b5db6"
  },
  "GenericLogic": {
    "address": "0xcAB8e6B304DB09D4D18dCd187FfC6099627F22A1",
    "deployer": "0xafF5C36642385b6c7Aaf7585eC785aB2316b5db6"
  },
  "ValidationLogic": {
    "address": "0x33E075aFDAE0c5a307B015A2FF904c5B10e2d3B7",
    "deployer": "0xafF5C36642385b6c7Aaf7585eC785aB2316b5db6"
  },
  "LendPoolImpl": {
    "address": "0x04B63e835Ca39EE9bA47D2AD252A6FB630B00192"
  },
  "LendPool": {
    "address": "0xa8D0e90bCB533d70067EEc37601fa7D5C5b3F13E"
  },
  "LendPoolLoanImpl": {
    "address": "0xD6D70F62a4C312E07EE70397B63b76A87dC8E93a"
  },
  "LendPoolLoan": {
    "address": "0xbc622a62bAC3B7de0659A0Dc7b50E4d59aF11377"
  },
  "LendPoolConfiguratorImpl": {
    "address": "0xbEf9f0029f3BB83080107a5268eF4b1BeF836881"
  },
  "LendPoolConfigurator": {
    "address": "0x97987245f5Cb66c1EF4A1f750eb6865931486Fd6"
  },
  "BTokensAndBNFTsHelper": {
    "address": "0xB1a439E35972F92aD218f48e42507Fb07651532F",
    "deployer": "0xafF5C36642385b6c7Aaf7585eC785aB2316b5db6"
  },
  "BToken": {
    "address": "0xa2C6f0e0022FE5E5336B084835C03f4603223072",
    "deployer": "0xafF5C36642385b6c7Aaf7585eC785aB2316b5db6"
  },
  "DebtToken": {
    "address": "0x56E343Be14dEe8a2efd21eE7E84388A5dabB0807",
    "deployer": "0xafF5C36642385b6c7Aaf7585eC785aB2316b5db6"
  },
  "ReserveOracleImpl": {
    "address": "0xe65198A9eEA6b5764bCc7Cc06E70eA32DC36D38b"
  },
  "ReserveOracle": {
    "address": "0xEEa5BC7BEB4DD341E8BBa230E22df9CA45f0AE19"
  },
  "NFTOracleImpl": {
<<<<<<< HEAD
    "address": "0x129dCe9E3Bd218660AF5C2224DeBC54F577942B2"
=======
    "address": "0xABAc4CF99Fff4E662A546f5e4C9264cfefd28C2f"
>>>>>>> 4dcf2d79
  },
  "NFTOracle": {
    "address": "0x04af5eF6100E1025560Be50FF244CB31f60d08c2"
  },
  "WETHGateway": {
    "address": "0x42af361009B27Aa1Ff21f96E386795dE487D180E"
  },
  "PunkGateway": {
    "address": "0xcd17a3Eed149843b0E1Abfc77cDA80c31D46b885"
  },
  "InterestRate": {
    "address": "0xcC99f8f4d833cD03763548E8F7a1AffA92C9F595",
    "deployer": "0xafF5C36642385b6c7Aaf7585eC785aB2316b5db6"
  },
  "rateStrategyWETH": {
    "address": "0x0eAF176EaD4285669EFF6BA41cD27Fb5ED43a72d"
  },
  "rateStrategyStableTwo": {
    "address": "0x975e7436f487FC4861ecfe855260c16131f08774"
  },
  "rateStrategyStableThree": {
    "address": "0xcC99f8f4d833cD03763548E8F7a1AffA92C9F595"
  },
  "WalletBalanceProvider": {
    "address": "0x3fb2582769C555E363997Ddf0d1c29FD4a26FfA0",
    "deployer": "0xafF5C36642385b6c7Aaf7585eC785aB2316b5db6"
  },
  "BendProtocolDataProvider": {
    "address": "0x6a25DB7205d74adc18b998cC081CBBaACD925aAb",
    "deployer": "0xafF5C36642385b6c7Aaf7585eC785aB2316b5db6"
  },
  "UIPoolDataProvider": {
    "address": "0xd10c194Bb603907F91CC24fcCEb824870C384C1B",
    "deployer": "0xafF5C36642385b6c7Aaf7585eC785aB2316b5db6"
  },
  "LendPoolLiquidatorImpl": {
    "address": "0xbEaaFB13E019Eb517e62c237eE72b1D98112A5f7"
  },
  "LendPoolLiquidator": {
    "address": "0xbEaaFB13E019Eb517e62c237eE72b1D98112A5f7"
  },
  "DOODLE": {
    "address": "0x10cACFfBf3Cdcfb365FDdC4795079417768BaA74",
    "deployer": "0xafF5C36642385b6c7Aaf7585eC785aB2316b5db6"
  },
  "COOL": {
    "address": "0x1F912E9b691858052196F11Aff9d8B6f89951AbD",
    "deployer": "0xafF5C36642385b6c7Aaf7585eC785aB2316b5db6"
  },
  "MEEBITS": {
    "address": "0xA1BaBAB6d6cf1DC9C87Be22D1d5142CF905016a4",
    "deployer": "0xafF5C36642385b6c7Aaf7585eC785aB2316b5db6"
  },
  "MAYC": {
    "address": "0x9C235dF4053a415f028b8386ed13ae8162843a6e",
    "deployer": "0xafF5C36642385b6c7Aaf7585eC785aB2316b5db6"
  },
  "BendCollectorImpl": {
    "address": "0xEaE2d74a288Fc57992A133c93a84aE5F0553C6b4"
  },
  "BendCollector": {
    "address": "0xEaE2d74a288Fc57992A133c93a84aE5F0553C6b4"
  },
  "WOW": {
    "address": "0xdfC14f7A536944467834EF7ce7b05a9a79BCDFaD",
    "deployer": "0xafF5C36642385b6c7Aaf7585eC785aB2316b5db6"
  },
  "CLONEX": {
    "address": "0xdd04ba0254972CC736F6966c496B4941f02BD816",
    "deployer": "0xafF5C36642385b6c7Aaf7585eC785aB2316b5db6"
  },
  "AZUKI": {
    "address": "0x050Cd8082B86c5F469e0ba72ef4400E5E454886D",
    "deployer": "0xafF5C36642385b6c7Aaf7585eC785aB2316b5db6"
  },
  "KONGZ": {
    "address": "0x8fC9F05f7B21346FD5E9Fa3C963d3941eb861940",
    "deployer": "0xafF5C36642385b6c7Aaf7585eC785aB2316b5db6"
  },
  "PunkGatewayImpl": {
    "address": "0xB7025f0b1FbCDC5C1B821478AC71c8c763333cb3"
  },
  "WETHGatewayImpl": {
    "address": "0x75b6Af46990a07Dc068586d6B23B5653acEc102F"
  }
}<|MERGE_RESOLUTION|>--- conflicted
+++ resolved
@@ -117,11 +117,7 @@
     "address": "0xEEa5BC7BEB4DD341E8BBa230E22df9CA45f0AE19"
   },
   "NFTOracleImpl": {
-<<<<<<< HEAD
-    "address": "0x129dCe9E3Bd218660AF5C2224DeBC54F577942B2"
-=======
     "address": "0xABAc4CF99Fff4E662A546f5e4C9264cfefd28C2f"
->>>>>>> 4dcf2d79
   },
   "NFTOracle": {
     "address": "0x04af5eF6100E1025560Be50FF244CB31f60d08c2"
