--- conflicted
+++ resolved
@@ -81,11 +81,7 @@
     "deployer": "0xafF5C36642385b6c7Aaf7585eC785aB2316b5db6"
   },
   "LendPoolImpl": {
-<<<<<<< HEAD
     "address": "0x6F38b581f38149cE4958567cfAb5109ACd4a09a6"
-=======
-    "address": "0xb766D2524361F8D39C17192837CF12554d1B0755"
->>>>>>> 087c284f
   },
   "LendPool": {
     "address": "0xa8D0e90bCB533d70067EEc37601fa7D5C5b3F13E"
