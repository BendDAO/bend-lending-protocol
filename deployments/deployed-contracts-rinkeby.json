--- conflicted
+++ resolved
@@ -130,11 +130,7 @@
     "deployer": "0xafF5C36642385b6c7Aaf7585eC785aB2316b5db6"
   },
   "PunkGateway": {
-<<<<<<< HEAD
-    "address": "0x5746250bC863Cd510691789c606c5F6AcaBC6431",
-=======
     "address": "0xcd17a3Eed149843b0E1Abfc77cDA80c31D46b885",
->>>>>>> 0b1b5841
     "deployer": "0xafF5C36642385b6c7Aaf7585eC785aB2316b5db6"
   },
   "InterestRate": {
