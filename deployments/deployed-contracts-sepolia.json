--- conflicted
+++ resolved
@@ -93,11 +93,7 @@
     "deployer": "0xafF5C36642385b6c7Aaf7585eC785aB2316b5db6"
   },
   "NFTOracleImpl": {
-<<<<<<< HEAD
-    "address": "0xA7bb6431BF998D4e3380ed73DcB226e23E37AA27"
-=======
     "address": "0x8FB70fF20eb3d00c20D82Fccaca71282F4937651"
->>>>>>> bf4e1d34
   },
   "NFTOracle": {
     "address": "0xF143144Fb2703C8aeefD0c4D06d29F5Bb0a9C60A"
