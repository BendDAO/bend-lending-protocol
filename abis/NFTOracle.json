--- conflicted
+++ resolved
@@ -567,11 +567,7 @@
       },
       {
         "internalType": "uint256",
-<<<<<<< HEAD
-        "name": "",
-=======
         "name": "_maxPriceDeviationWithTime",
->>>>>>> 13a331fb
         "type": "uint256"
       },
       {
@@ -611,52 +607,6 @@
   {
     "inputs": [
       {
-        "internalType": "uint256",
-        "name": "_maxPriceDeviation",
-        "type": "uint256"
-      },
-      {
-        "internalType": "uint256",
-        "name": "_maxPriceDeviationWithTime",
-        "type": "uint256"
-      },
-      {
-        "internalType": "uint256",
-        "name": "_timeIntervalWithPrice",
-        "type": "uint256"
-      },
-      {
-        "internalType": "uint256",
-        "name": "_minimumUpdateTime",
-        "type": "uint256"
-      }
-    ],
-    "name": "setDataValidityParameters",
-    "outputs": [],
-    "stateMutability": "nonpayable",
-    "type": "function"
-  },
-  {
-    "inputs": [
-      {
-        "internalType": "address",
-        "name": "_nftContract",
-        "type": "address"
-      },
-      {
-        "internalType": "bool",
-        "name": "val",
-        "type": "bool"
-      }
-    ],
-    "name": "setPause",
-    "outputs": [],
-    "stateMutability": "nonpayable",
-    "type": "function"
-  },
-  {
-    "inputs": [
-      {
         "internalType": "address",
         "name": "_admin",
         "type": "address"
