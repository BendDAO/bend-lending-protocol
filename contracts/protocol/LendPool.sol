// SPDX-License-Identifier: agpl-3.0
pragma solidity 0.8.4;

import {ILendPoolLoan} from "../interfaces/ILendPoolLoan.sol";
import {ILendPool} from "../interfaces/ILendPool.sol";
import {ILendPoolAddressesProvider} from "../interfaces/ILendPoolAddressesProvider.sol";

import {Errors} from "../libraries/helpers/Errors.sol";
import {WadRayMath} from "../libraries/math/WadRayMath.sol";
import {GenericLogic} from "../libraries/logic/GenericLogic.sol";
import {PercentageMath} from "../libraries/math/PercentageMath.sol";
import {ReserveLogic} from "../libraries/logic/ReserveLogic.sol";
import {NftLogic} from "../libraries/logic/NftLogic.sol";
import {ValidationLogic} from "../libraries/logic/ValidationLogic.sol";
import {SupplyLogic} from "../libraries/logic/SupplyLogic.sol";
import {BorrowLogic} from "../libraries/logic/BorrowLogic.sol";
import {LiquidateLogic} from "../libraries/logic/LiquidateLogic.sol";

import {ReserveConfiguration} from "../libraries/configuration/ReserveConfiguration.sol";
import {NftConfiguration} from "../libraries/configuration/NftConfiguration.sol";
import {DataTypes} from "../libraries/types/DataTypes.sol";
import {LendPoolStorage} from "./LendPoolStorage.sol";
import {LendPoolStorageExt} from "./LendPoolStorageExt.sol";

import {AddressUpgradeable} from "@openzeppelin/contracts-upgradeable/utils/AddressUpgradeable.sol";
import {IERC20Upgradeable} from "@openzeppelin/contracts-upgradeable/token/ERC20/IERC20Upgradeable.sol";
import {SafeERC20Upgradeable} from "@openzeppelin/contracts-upgradeable/token/ERC20/utils/SafeERC20Upgradeable.sol";
import {IERC721Upgradeable} from "@openzeppelin/contracts-upgradeable/token/ERC721/IERC721Upgradeable.sol";
import {IERC721ReceiverUpgradeable} from "@openzeppelin/contracts-upgradeable/token/ERC721/IERC721ReceiverUpgradeable.sol";
import {Initializable} from "@openzeppelin/contracts-upgradeable/proxy/utils/Initializable.sol";
import {ContextUpgradeable} from "@openzeppelin/contracts-upgradeable/utils/ContextUpgradeable.sol";

/**
 * @title LendPool contract
 * @dev Main point of interaction with an Bend protocol's market
 * - Users can:
 *   # Deposit
 *   # Withdraw
 *   # Borrow
 *   # Repay
 *   # Auction
 *   # Liquidate
 * - To be covered by a proxy contract, owned by the LendPoolAddressesProvider of the specific market
 * - All admin functions are callable by the LendPoolConfigurator contract defined also in the
 *   LendPoolAddressesProvider
 * @author Bend
 **/
// !!! For Upgradable: DO NOT ADJUST Inheritance Order !!!
contract LendPool is
  Initializable,
  ILendPool,
  LendPoolStorage,
  ContextUpgradeable,
  IERC721ReceiverUpgradeable,
  LendPoolStorageExt
{
  using WadRayMath for uint256;
  using PercentageMath for uint256;
  using SafeERC20Upgradeable for IERC20Upgradeable;
  using ReserveLogic for DataTypes.ReserveData;
  using NftLogic for DataTypes.NftData;
  using ReserveConfiguration for DataTypes.ReserveConfigurationMap;
  using NftConfiguration for DataTypes.NftConfigurationMap;

  /**
   * @dev Prevents a contract from calling itself, directly or indirectly.
   * Calling a `nonReentrant` function from another `nonReentrant`
   * function is not supported. It is possible to prevent this from happening
   * by making the `nonReentrant` function external, and making it call a
   * `private` function that does the actual work.
   */
  modifier nonReentrant() {
    // On the first call to nonReentrant, _notEntered will be true
    require(_status != _ENTERED, "ReentrancyGuard: reentrant call");

    // Any calls to nonReentrant after this point will fail
    _status = _ENTERED;

    _;

    // By storing the original value once again, a refund is triggered (see
    // https://eips.ethereum.org/EIPS/eip-2200)
    _status = _NOT_ENTERED;
  }

  modifier whenNotPaused() {
    _whenNotPaused();
    _;
  }

  modifier onlyLendPoolConfigurator() {
    _onlyLendPoolConfigurator();
    _;
  }

  function _whenNotPaused() internal view {
    require(!_paused, Errors.LP_IS_PAUSED);
  }

  function _onlyLendPoolConfigurator() internal view {
    require(_addressesProvider.getLendPoolConfigurator() == _msgSender(), Errors.LP_CALLER_NOT_LEND_POOL_CONFIGURATOR);
  }

  /**
   * @dev Function is invoked by the proxy contract when the LendPool contract is added to the
   * LendPoolAddressesProvider of the market.
   * - Caching the address of the LendPoolAddressesProvider in order to reduce gas consumption
   *   on subsequent operations
   * @param provider The address of the LendPoolAddressesProvider
   **/
  function initialize(ILendPoolAddressesProvider provider) public initializer {
    _maxNumberOfReserves = 32;
    _maxNumberOfNfts = 256;

    _addressesProvider = provider;
  }

  /**
   * @dev Deposits an `amount` of underlying asset into the reserve, receiving in return overlying bTokens.
   * - E.g. User deposits 100 USDC and gets in return 100 bUSDC
   * @param asset The address of the underlying asset to deposit
   * @param amount The amount to be deposited
   * @param onBehalfOf The address that will receive the bTokens, same as msg.sender if the user
   *   wants to receive them on his own wallet, or a different address if the beneficiary of bTokens
   *   is a different wallet
   * @param referralCode Code used to register the integrator originating the operation, for potential rewards.
   *   0 if the action is executed directly by the user, without any middle-man
   **/
  function deposit(
    address asset,
    uint256 amount,
    address onBehalfOf,
    uint16 referralCode
  ) external override nonReentrant whenNotPaused {
    SupplyLogic.executeDeposit(
      _reserves,
      DataTypes.ExecuteDepositParams({
        initiator: _msgSender(),
        asset: asset,
        amount: amount,
        onBehalfOf: onBehalfOf,
        referralCode: referralCode
      })
    );
  }

  /**
   * @dev Withdraws an `amount` of underlying asset from the reserve, burning the equivalent bTokens owned
   * E.g. User has 100 bUSDC, calls withdraw() and receives 100 USDC, burning the 100 bUSDC
   * @param asset The address of the underlying asset to withdraw
   * @param amount The underlying amount to be withdrawn
   *   - Send the value type(uint256).max in order to withdraw the whole bToken balance
   * @param to Address that will receive the underlying, same as msg.sender if the user
   *   wants to receive it on his own wallet, or a different address if the beneficiary is a
   *   different wallet
   * @return The final amount withdrawn
   **/
  function withdraw(
    address asset,
    uint256 amount,
    address to
  ) external override nonReentrant whenNotPaused returns (uint256) {
    return
      SupplyLogic.executeWithdraw(
        _reserves,
        DataTypes.ExecuteWithdrawParams({initiator: _msgSender(), asset: asset, amount: amount, to: to})
      );
  }

  /**
   * @dev Allows users to borrow a specific `amount` of the reserve underlying asset
   * - E.g. User borrows 100 USDC, receiving the 100 USDC in his wallet
   *   and lock collateral asset in contract
   * @param asset The address of the underlying asset to borrow
   * @param amount The amount to be borrowed
   * @param nftAsset The address of the underlying nft used as collateral
   * @param nftTokenId The token ID of the underlying nft used as collateral
   * @param onBehalfOf Address of the user who will receive the loan. Should be the address of the borrower itself
   * calling the function if he wants to borrow against his own collateral
   * @param referralCode Code used to register the integrator originating the operation, for potential rewards.
   *   0 if the action is executed directly by the user, without any middle-man
   **/
  function borrow(
    address asset,
    uint256 amount,
    address nftAsset,
    uint256 nftTokenId,
    address onBehalfOf,
    uint16 referralCode
  ) external override nonReentrant whenNotPaused {
    BorrowLogic.executeBorrow(
      _addressesProvider,
      _reserves,
      _nfts,
      DataTypes.ExecuteBorrowParams({
        initiator: _msgSender(),
        asset: asset,
        amount: amount,
        nftAsset: nftAsset,
        nftTokenId: nftTokenId,
        onBehalfOf: onBehalfOf,
        referralCode: referralCode
      })
    );
  }

  function batchBorrow(
    address[] calldata assets,
    uint256[] calldata amounts,
    address[] calldata nftAssets,
    uint256[] calldata nftTokenIds,
    address onBehalfOf,
    uint16 referralCode
  ) external override nonReentrant whenNotPaused {
    DataTypes.ExecuteBatchBorrowParams memory params;
    params.initiator = _msgSender();
    params.assets = assets;
    params.amounts = amounts;
    params.nftAssets = nftAssets;
    params.nftTokenIds = nftTokenIds;
    params.onBehalfOf = onBehalfOf;
    params.referralCode = referralCode;

    BorrowLogic.executeBatchBorrow(_addressesProvider, _reserves, _nfts, params);
  }

  /**
   * @notice Repays a borrowed `amount` on a specific reserve, burning the equivalent loan owned
   * - E.g. User repays 100 USDC, burning loan and receives collateral asset
   * @param nftAsset The address of the underlying NFT used as collateral
   * @param nftTokenId The token ID of the underlying NFT used as collateral
   * @param amount The amount to repay
   **/
  function repay(
    address nftAsset,
    uint256 nftTokenId,
    uint256 amount
  ) external override nonReentrant whenNotPaused returns (uint256, bool) {
    return
      BorrowLogic.executeRepay(
        _addressesProvider,
        _reserves,
        _nfts,
        DataTypes.ExecuteRepayParams({
          initiator: _msgSender(),
          nftAsset: nftAsset,
          nftTokenId: nftTokenId,
          amount: amount
        })
      );
  }

  function batchRepay(
    address[] calldata nftAssets,
    uint256[] calldata nftTokenIds,
    uint256[] calldata amounts
  ) external override nonReentrant whenNotPaused returns (uint256[] memory, bool[] memory) {
    return
      BorrowLogic.executeBatchRepay(
        _addressesProvider,
        _reserves,
        _nfts,
        DataTypes.ExecuteBatchRepayParams({
          initiator: _msgSender(),
          nftAssets: nftAssets,
          nftTokenIds: nftTokenIds,
          amounts: amounts
        })
      );
  }

  /**
   * @dev Function to auction a non-healthy position collateral-wise
   * - The bidder want to buy collateral asset of the user getting liquidated
   * @param nftAsset The address of the underlying NFT used as collateral
   * @param nftTokenId The token ID of the underlying NFT used as collateral
   * @param bidPrice The bid price of the bidder want to buy underlying NFT
   * @param onBehalfOf Address of the user who will get the underlying NFT, same as msg.sender if the user
   *   wants to receive them on his own wallet, or a different address if the beneficiary of NFT
   *   is a different wallet
   **/
  function auction(
    address nftAsset,
    uint256 nftTokenId,
    uint256 bidPrice,
    address onBehalfOf
  ) external override nonReentrant whenNotPaused {
    LiquidateLogic.executeAuction(
      _addressesProvider,
      _reserves,
      _nfts,
      DataTypes.ExecuteAuctionParams({
        initiator: _msgSender(),
        nftAsset: nftAsset,
        nftTokenId: nftTokenId,
        bidPrice: bidPrice,
        onBehalfOf: onBehalfOf
      })
    );
  }

  /**
   * @notice Redeem a NFT loan which state is in Auction
   * - E.g. User repays 100 USDC, burning loan and receives collateral asset
   * @param nftAsset The address of the underlying NFT used as collateral
   * @param nftTokenId The token ID of the underlying NFT used as collateral
   * @param amount The amount to repay the debt
   * @param bidFine The amount of bid fine
   **/
  function redeem(
    address nftAsset,
    uint256 nftTokenId,
    uint256 amount,
    uint256 bidFine
  ) external override nonReentrant whenNotPaused returns (uint256) {
<<<<<<< HEAD
    address poolLiquidator = _addressesProvider.getLendPoolLiquidator();

    //solium-disable-next-line
    (bool success, bytes memory result) = poolLiquidator.delegatecall(
      abi.encodeWithSignature("redeem(address,uint256,uint256,uint256)", nftAsset, nftTokenId, amount, bidFine)
    );

    bytes memory resultData = _verifyCallResult(success, result, Errors.LP_DELEGATE_CALL_FAILED);

    uint256 repayAmount = abi.decode(resultData, (uint256));

    return (repayAmount);
=======
    return
      LiquidateLogic.executeRedeem(
        _addressesProvider,
        _reserves,
        _nfts,
        DataTypes.ExecuteRedeemParams({
          initiator: _msgSender(),
          nftAsset: nftAsset,
          nftTokenId: nftTokenId,
          amount: amount,
          bidFine: bidFine
        })
      );
>>>>>>> 235ce5f3
  }

  /**
   * @dev Function to liquidate a non-healthy position collateral-wise
   * - The caller (liquidator) buy collateral asset of the user getting liquidated, and receives
   *   the collateral asset
   * @param nftAsset The address of the underlying NFT used as collateral
   * @param nftTokenId The token ID of the underlying NFT used as collateral
   **/
  function liquidate(
    address nftAsset,
    uint256 nftTokenId,
    uint256 amount
  ) external override nonReentrant whenNotPaused returns (uint256) {
    return
      LiquidateLogic.executeLiquidate(
        _addressesProvider,
        _reserves,
        _nfts,
        DataTypes.ExecuteLiquidateParams({
          initiator: _msgSender(),
          nftAsset: nftAsset,
          nftTokenId: nftTokenId,
          amount: amount
        })
      );
  }

  function onERC721Received(
    address operator,
    address from,
    uint256 tokenId,
    bytes calldata data
  ) external pure override returns (bytes4) {
    operator;
    from;
    tokenId;
    data;
    return IERC721ReceiverUpgradeable.onERC721Received.selector;
  }

  /**
   * @dev Returns the configuration of the reserve
   * @param asset The address of the underlying asset of the reserve
   * @return The configuration of the reserve
   **/
  function getReserveConfiguration(address asset)
    external
    view
    override
    returns (DataTypes.ReserveConfigurationMap memory)
  {
    return _reserves[asset].configuration;
  }

  /**
   * @dev Returns the configuration of the NFT
   * @param asset The address of the asset of the NFT
   * @return The configuration of the NFT
   **/
  function getNftConfiguration(address asset) external view override returns (DataTypes.NftConfigurationMap memory) {
    return _nfts[asset].configuration;
  }

  /**
   * @dev Returns the normalized income normalized income of the reserve
   * @param asset The address of the underlying asset of the reserve
   * @return The reserve's normalized income
   */
  function getReserveNormalizedIncome(address asset) external view override returns (uint256) {
    return _reserves[asset].getNormalizedIncome();
  }

  /**
   * @dev Returns the normalized variable debt per unit of asset
   * @param asset The address of the underlying asset of the reserve
   * @return The reserve normalized variable debt
   */
  function getReserveNormalizedVariableDebt(address asset) external view override returns (uint256) {
    return _reserves[asset].getNormalizedDebt();
  }

  /**
   * @dev Returns the state and configuration of the reserve
   * @param asset The address of the underlying asset of the reserve
   * @return The state of the reserve
   **/
  function getReserveData(address asset) external view override returns (DataTypes.ReserveData memory) {
    return _reserves[asset];
  }

  /**
   * @dev Returns the state and configuration of the nft
   * @param asset The address of the underlying asset of the nft
   * @return The state of the nft
   **/
  function getNftData(address asset) external view override returns (DataTypes.NftData memory) {
    return _nfts[asset];
  }

  /**
   * @dev Returns the loan data of the NFT
   * @param nftAsset The address of the NFT
   * @param reserveAsset The address of the Reserve
   * @return totalCollateralInETH the total collateral in ETH of the NFT
   * @return totalCollateralInReserve the total collateral in Reserve of the NFT
   * @return availableBorrowsInETH the borrowing power in ETH of the NFT
   * @return availableBorrowsInReserve the borrowing power in Reserve of the NFT
   * @return ltv the loan to value of the user
   * @return liquidationThreshold the liquidation threshold of the NFT
   * @return liquidationBonus the liquidation bonus of the NFT
   **/
  function getNftCollateralData(address nftAsset, address reserveAsset)
    external
    view
    override
    returns (
      uint256 totalCollateralInETH,
      uint256 totalCollateralInReserve,
      uint256 availableBorrowsInETH,
      uint256 availableBorrowsInReserve,
      uint256 ltv,
      uint256 liquidationThreshold,
      uint256 liquidationBonus
    )
  {
    DataTypes.NftData storage nftData = _nfts[nftAsset];

    DataTypes.ReserveData storage reserveData = _reserves[reserveAsset];

    (ltv, liquidationThreshold, liquidationBonus) = nftData.configuration.getCollateralParams();

    (totalCollateralInETH, totalCollateralInReserve) = GenericLogic.calculateNftCollateralData(
      reserveAsset,
      reserveData,
      nftAsset,
      nftData,
      _addressesProvider.getReserveOracle(),
      _addressesProvider.getNFTOracle()
    );

    availableBorrowsInETH = GenericLogic.calculateAvailableBorrows(totalCollateralInETH, 0, ltv);
    availableBorrowsInReserve = GenericLogic.calculateAvailableBorrows(totalCollateralInReserve, 0, ltv);
  }

  /**
   * @dev Returns the debt data of the NFT
   * @param nftAsset The address of the NFT
   * @param nftTokenId The token id of the NFT
   * @return loanId the loan id of the NFT
   * @return reserveAsset the address of the Reserve
   * @return totalCollateral the total power of the NFT
   * @return totalDebt the total debt of the NFT
   * @return availableBorrows the borrowing power left of the NFT
   * @return healthFactor the current health factor of the NFT
   **/
  function getNftDebtData(address nftAsset, uint256 nftTokenId)
    external
    view
    override
    returns (
      uint256 loanId,
      address reserveAsset,
      uint256 totalCollateral,
      uint256 totalDebt,
      uint256 availableBorrows,
      uint256 healthFactor
    )
  {
    DataTypes.NftData storage nftData = _nfts[nftAsset];

    (uint256 ltv, uint256 liquidationThreshold, ) = nftData.configuration.getCollateralParams();

    loanId = ILendPoolLoan(_addressesProvider.getLendPoolLoan()).getCollateralLoanId(nftAsset, nftTokenId);
    if (loanId == 0) {
      return (0, address(0), 0, 0, 0, 0);
    }

    DataTypes.LoanData memory loan = ILendPoolLoan(_addressesProvider.getLendPoolLoan()).getLoan(loanId);

    reserveAsset = loan.reserveAsset;
    DataTypes.ReserveData storage reserveData = _reserves[reserveAsset];

    (, totalCollateral) = GenericLogic.calculateNftCollateralData(
      reserveAsset,
      reserveData,
      nftAsset,
      nftData,
      _addressesProvider.getReserveOracle(),
      _addressesProvider.getNFTOracle()
    );

    (, totalDebt) = GenericLogic.calculateNftDebtData(
      reserveAsset,
      reserveData,
      _addressesProvider.getLendPoolLoan(),
      loanId,
      _addressesProvider.getReserveOracle()
    );

    availableBorrows = GenericLogic.calculateAvailableBorrows(totalCollateral, totalDebt, ltv);

    if (loan.state == DataTypes.LoanState.Active) {
      healthFactor = GenericLogic.calculateHealthFactorFromBalances(totalCollateral, totalDebt, liquidationThreshold);
    }
  }

  /**
   * @dev Returns the auction data of the NFT
   * @param nftAsset The address of the NFT
   * @param nftTokenId The token id of the NFT
   * @return loanId the loan id of the NFT
   * @return bidderAddress the highest bidder address of the loan
   * @return bidPrice the highest bid price in Reserve of the loan
   * @return bidBorrowAmount the borrow amount in Reserve of the loan
   * @return bidFine the penalty fine of the loan
   **/
  function getNftAuctionData(address nftAsset, uint256 nftTokenId)
    external
    view
    override
    returns (
      uint256 loanId,
      address bidderAddress,
      uint256 bidPrice,
      uint256 bidBorrowAmount,
      uint256 bidFine
    )
  {
    DataTypes.NftData storage nftData = _nfts[nftAsset];
    ILendPoolLoan poolLoan = ILendPoolLoan(_addressesProvider.getLendPoolLoan());

    loanId = poolLoan.getCollateralLoanId(nftAsset, nftTokenId);
    if (loanId != 0) {
<<<<<<< HEAD
      DataTypes.LoanData memory loan = poolLoan.getLoan(loanId);
      if (loan.bidPrice > 0) {
        bidderAddress = loan.bidderAddress;
        bidPrice = loan.bidPrice;
        bidBorrowAmount = loan.bidBorrowAmount;
        uint256 borrowAmount = loan.bidBorrowAmount;
        if (loan.state == DataTypes.LoanState.Active) {
          (, borrowAmount) = poolLoan.getLoanReserveBorrowAmount(loanId);
        }
        bidFine = borrowAmount.percentMul(nftData.configuration.getRedeemFine());
      }
=======
      DataTypes.LoanData memory loan = ILendPoolLoan(_addressesProvider.getLendPoolLoan()).getLoan(loanId);
      DataTypes.ReserveData storage reserveData = _reserves[loan.reserveAsset];

      bidderAddress = loan.bidderAddress;
      bidPrice = loan.bidPrice;
      bidBorrowAmount = loan.bidBorrowAmount;

      (, bidFine) = GenericLogic.calculateLoanBidFine(
        loan.reserveAsset,
        reserveData,
        nftAsset,
        nftData,
        loan,
        address(poolLoan),
        _addressesProvider.getReserveOracle()
      );
>>>>>>> 235ce5f3
    }
  }

  struct GetLiquidationPriceLocalVars {
    address poolLoan;
    uint256 loanId;
    uint256 thresholdPrice;
    uint256 liquidatePrice;
    uint256 paybackAmount;
    uint256 remainAmount;
  }

  function getNftLiquidatePrice(address nftAsset, uint256 nftTokenId)
    external
    view
    override
    returns (uint256 liquidatePrice, uint256 paybackAmount)
  {
    GetLiquidationPriceLocalVars memory vars;

    vars.poolLoan = _addressesProvider.getLendPoolLoan();
    vars.loanId = ILendPoolLoan(vars.poolLoan).getCollateralLoanId(nftAsset, nftTokenId);
    if (vars.loanId == 0) {
      return (0, 0);
    }

    DataTypes.LoanData memory loanData = ILendPoolLoan(vars.poolLoan).getLoan(vars.loanId);

    DataTypes.ReserveData storage reserveData = _reserves[loanData.reserveAsset];
    DataTypes.NftData storage nftData = _nfts[nftAsset];

    (vars.paybackAmount, vars.thresholdPrice, vars.liquidatePrice) = GenericLogic.calculateLoanLiquidatePrice(
      vars.loanId,
      loanData.reserveAsset,
      reserveData,
      loanData.nftAsset,
      nftData,
      vars.poolLoan,
      _addressesProvider.getReserveOracle(),
      _addressesProvider.getNFTOracle()
    );

    if (vars.liquidatePrice < vars.paybackAmount) {
      vars.liquidatePrice = vars.paybackAmount;
    }

    return (vars.liquidatePrice, vars.paybackAmount);
  }

  /**
   * @dev Validates and finalizes an bToken transfer
   * - Only callable by the overlying bToken of the `asset`
   * @param asset The address of the underlying asset of the bToken
   * @param from The user from which the bToken are transferred
   * @param to The user receiving the bTokens
   * @param amount The amount being transferred/withdrawn
   * @param balanceFromBefore The bToken balance of the `from` user before the transfer
   * @param balanceToBefore The bToken balance of the `to` user before the transfer
   */
  function finalizeTransfer(
    address asset,
    address from,
    address to,
    uint256 amount,
    uint256 balanceFromBefore,
    uint256 balanceToBefore
  ) external view override whenNotPaused {
    asset;
    from;
    to;
    amount;
    balanceFromBefore;
    balanceToBefore;

    DataTypes.ReserveData storage reserve = _reserves[asset];
    require(_msgSender() == reserve.bTokenAddress, Errors.LP_CALLER_MUST_BE_AN_BTOKEN);

    ValidationLogic.validateTransfer(from, reserve);
  }

  /**
   * @dev Returns the list of the initialized reserves
   **/
  function getReservesList() external view override returns (address[] memory) {
    address[] memory _activeReserves = new address[](_reservesCount);

    for (uint256 i = 0; i < _reservesCount; i++) {
      _activeReserves[i] = _reservesList[i];
    }
    return _activeReserves;
  }

  /**
   * @dev Returns the list of the initialized nfts
   **/
  function getNftsList() external view override returns (address[] memory) {
    address[] memory _activeNfts = new address[](_nftsCount);

    for (uint256 i = 0; i < _nftsCount; i++) {
      _activeNfts[i] = _nftsList[i];
    }
    return _activeNfts;
  }

  /**
   * @dev Set the _pause state of the pool
   * - Only callable by the LendPoolConfigurator contract
   * @param val `true` to pause the pool, `false` to un-pause it
   */
  function setPause(bool val) external override onlyLendPoolConfigurator {
    _paused = val;
    if (_paused) {
      emit Paused();
    } else {
      emit Unpaused();
    }
  }

  /**
   * @dev Returns if the LendPool is paused
   */
  function paused() external view override returns (bool) {
    return _paused;
  }

  /**
   * @dev Returns the cached LendPoolAddressesProvider connected to this contract
   **/
  function getAddressesProvider() external view override returns (ILendPoolAddressesProvider) {
    return _addressesProvider;
  }

  function setMaxNumberOfReserves(uint256 val) external override onlyLendPoolConfigurator {
    _maxNumberOfReserves = val;
  }

  /**
   * @dev Returns the maximum number of reserves supported to be listed in this LendPool
   */
  function getMaxNumberOfReserves() public view override returns (uint256) {
    return _maxNumberOfReserves;
  }

  function setMaxNumberOfNfts(uint256 val) external override onlyLendPoolConfigurator {
    _maxNumberOfNfts = val;
  }

  /**
   * @dev Returns the maximum number of nfts supported to be listed in this LendPool
   */
  function getMaxNumberOfNfts() public view override returns (uint256) {
    return _maxNumberOfNfts;
  }

  /**
   * @dev Initializes a reserve, activating it, assigning an bToken and nft loan and an
   * interest rate strategy
   * - Only callable by the LendPoolConfigurator contract
   * @param asset The address of the underlying asset of the reserve
   * @param bTokenAddress The address of the bToken that will be assigned to the reserve
   * @param debtTokenAddress The address of the debtToken that will be assigned to the reserve
   * @param interestRateAddress The address of the interest rate strategy contract
   **/
  function initReserve(
    address asset,
    address bTokenAddress,
    address debtTokenAddress,
    address interestRateAddress
  ) external override onlyLendPoolConfigurator {
    require(AddressUpgradeable.isContract(asset), Errors.LP_NOT_CONTRACT);
    _reserves[asset].init(bTokenAddress, debtTokenAddress, interestRateAddress);
    _addReserveToList(asset);
  }

  /**
   * @dev Initializes a nft, activating it, assigning nft loan and an
   * interest rate strategy
   * - Only callable by the LendPoolConfigurator contract
   * @param asset The address of the underlying asset of the nft
   **/
  function initNft(address asset, address bNftAddress) external override onlyLendPoolConfigurator {
    require(AddressUpgradeable.isContract(asset), Errors.LP_NOT_CONTRACT);
    _nfts[asset].init(bNftAddress);
    _addNftToList(asset);

    require(_addressesProvider.getLendPoolLoan() != address(0), Errors.LPC_INVALIED_LOAN_ADDRESS);
    IERC721Upgradeable(asset).setApprovalForAll(_addressesProvider.getLendPoolLoan(), true);

    ILendPoolLoan(_addressesProvider.getLendPoolLoan()).initNft(asset, bNftAddress);
  }

  /**
   * @dev Updates the address of the interest rate strategy contract
   * - Only callable by the LendPoolConfigurator contract
   * @param asset The address of the underlying asset of the reserve
   * @param rateAddress The address of the interest rate strategy contract
   **/
  function setReserveInterestRateAddress(address asset, address rateAddress)
    external
    override
    onlyLendPoolConfigurator
  {
    _reserves[asset].interestRateAddress = rateAddress;
  }

  /**
   * @dev Sets the configuration bitmap of the reserve as a whole
   * - Only callable by the LendPoolConfigurator contract
   * @param asset The address of the underlying asset of the reserve
   * @param configuration The new configuration bitmap
   **/
  function setReserveConfiguration(address asset, uint256 configuration) external override onlyLendPoolConfigurator {
    _reserves[asset].configuration.data = configuration;
  }

  /**
   * @dev Sets the configuration bitmap of the NFT as a whole
   * - Only callable by the LendPoolConfigurator contract
   * @param asset The address of the asset of the NFT
   * @param configuration The new configuration bitmap
   **/
  function setNftConfiguration(address asset, uint256 configuration) external override onlyLendPoolConfigurator {
    _nfts[asset].configuration.data = configuration;
  }

  function _addReserveToList(address asset) internal {
    uint256 reservesCount = _reservesCount;

    require(reservesCount < _maxNumberOfReserves, Errors.LP_NO_MORE_RESERVES_ALLOWED);

    bool reserveAlreadyAdded = _reserves[asset].id != 0 || _reservesList[0] == asset;

    if (!reserveAlreadyAdded) {
      _reserves[asset].id = uint8(reservesCount);
      _reservesList[reservesCount] = asset;

      _reservesCount = reservesCount + 1;
    }
  }

  function _addNftToList(address asset) internal {
    uint256 nftsCount = _nftsCount;

    require(nftsCount < _maxNumberOfNfts, Errors.LP_NO_MORE_NFTS_ALLOWED);

    bool nftAlreadyAdded = _nfts[asset].id != 0 || _nftsList[0] == asset;

    if (!nftAlreadyAdded) {
      _nfts[asset].id = uint8(nftsCount);
      _nftsList[nftsCount] = asset;

      _nftsCount = nftsCount + 1;
    }
  }

  function _verifyCallResult(
    bool success,
    bytes memory returndata,
    string memory errorMessage
  ) internal pure returns (bytes memory) {
    if (success) {
      return returndata;
    } else {
      // Look for revert reason and bubble it up if present
      if (returndata.length > 0) {
        // The easiest way to bubble the revert reason is using memory via assembly
        assembly {
          let returndata_size := mload(returndata)
          revert(add(32, returndata), returndata_size)
        }
      } else {
        revert(errorMessage);
      }
    }
  }
}<|MERGE_RESOLUTION|>--- conflicted
+++ resolved
@@ -313,20 +313,6 @@
     uint256 amount,
     uint256 bidFine
   ) external override nonReentrant whenNotPaused returns (uint256) {
-<<<<<<< HEAD
-    address poolLiquidator = _addressesProvider.getLendPoolLiquidator();
-
-    //solium-disable-next-line
-    (bool success, bytes memory result) = poolLiquidator.delegatecall(
-      abi.encodeWithSignature("redeem(address,uint256,uint256,uint256)", nftAsset, nftTokenId, amount, bidFine)
-    );
-
-    bytes memory resultData = _verifyCallResult(success, result, Errors.LP_DELEGATE_CALL_FAILED);
-
-    uint256 repayAmount = abi.decode(resultData, (uint256));
-
-    return (repayAmount);
-=======
     return
       LiquidateLogic.executeRedeem(
         _addressesProvider,
@@ -340,7 +326,6 @@
           bidFine: bidFine
         })
       );
->>>>>>> 235ce5f3
   }
 
   /**
@@ -575,19 +560,6 @@
 
     loanId = poolLoan.getCollateralLoanId(nftAsset, nftTokenId);
     if (loanId != 0) {
-<<<<<<< HEAD
-      DataTypes.LoanData memory loan = poolLoan.getLoan(loanId);
-      if (loan.bidPrice > 0) {
-        bidderAddress = loan.bidderAddress;
-        bidPrice = loan.bidPrice;
-        bidBorrowAmount = loan.bidBorrowAmount;
-        uint256 borrowAmount = loan.bidBorrowAmount;
-        if (loan.state == DataTypes.LoanState.Active) {
-          (, borrowAmount) = poolLoan.getLoanReserveBorrowAmount(loanId);
-        }
-        bidFine = borrowAmount.percentMul(nftData.configuration.getRedeemFine());
-      }
-=======
       DataTypes.LoanData memory loan = ILendPoolLoan(_addressesProvider.getLendPoolLoan()).getLoan(loanId);
       DataTypes.ReserveData storage reserveData = _reserves[loan.reserveAsset];
 
@@ -604,7 +576,6 @@
         address(poolLoan),
         _addressesProvider.getReserveOracle()
       );
->>>>>>> 235ce5f3
     }
   }
 
