--- conflicted
+++ resolved
@@ -28,7 +28,6 @@
 
 // Prevent to load scripts before compilation and typechain
 if (!SKIP_LOAD) {
-<<<<<<< HEAD
   ['misc', 'migrations', 'dev', 'full', 'verifications', 'helpers'].forEach(
     (folder) => {
       const tasksPath = path.join(__dirname, 'tasks', folder);
@@ -39,17 +38,6 @@
         });
     }
   );
-=======
-  //['misc', 'migrations', 'dev', 'full', 'verifications', 'deployments', 'helpers']
-  ["misc"].forEach((folder) => {
-    const tasksPath = path.join(__dirname, "tasks", folder);
-    fs.readdirSync(tasksPath)
-      .filter((pth) => pth.includes(".ts"))
-      .forEach((task) => {
-        require(`${tasksPath}/${task}`);
-      });
-  });
->>>>>>> 925842ca
 }
 
 require(`${path.join(__dirname, "tasks/misc")}/set-bre.ts`);
