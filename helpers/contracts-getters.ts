import { Signer, ethers } from "ethers";
import {
  BendProtocolDataProviderFactory,
  BTokenFactory,
  DebtTokenFactory,
  BNFTFactory,
  BNFTRegistryFactory,
  InterestRateFactory,
  GenericLogicFactory,
  LendPoolAddressesProviderFactory,
  LendPoolAddressesProviderRegistryFactory,
  LendPoolConfiguratorFactory,
  LendPoolFactory,
  LendPoolLoanFactory,
  MintableERC20Factory,
  MintableERC721Factory,
  ReserveOracleFactory,
  MockChainlinkOracleFactory,
  MockReserveOracleFactory,
  NFTOracleFactory,
  MockNFTOracleFactory,
  ReserveLogicFactory,
  //NftLogicFactory,
  SelfdestructTransferFactory,
  WalletBalanceProviderFactory,
  WETH9MockedFactory,
  WETHGatewayFactory,
  CryptoPunksMarketFactory,
  WrappedPunkFactory,
  PunkGatewayFactory,
  BendUpgradeableProxyFactory,
  BendProxyAdminFactory,
  MockIncentivesControllerFactory,
  UiPoolDataProviderFactory,
  BendCollectorFactory,
  ConfiguratorLogicFactory,
  BorrowLogicFactory,
  SupplyLogicFactory,
  LiquidateLogic,
  LiquidateLogicFactory,
} from "../types";
import { IERC20DetailedFactory } from "../types/IERC20DetailedFactory";
import { IERC721DetailedFactory } from "../types/IERC721DetailedFactory";
import { getEthersSigners, MockTokenMap, MockNftMap } from "./contracts-helpers";
import { DRE, getDb, notFalsyOrZeroAddress, omit } from "./misc-utils";
import { eContractid, PoolConfiguration, tEthereumAddress, TokenContractId, NftContractId } from "./types";

export const getFirstSigner = async () => (await getEthersSigners())[0];

export const getSecondSigner = async () => (await getEthersSigners())[1];

export const getThirdSigner = async () => (await getEthersSigners())[2];

export const getDeploySigner = async () => (await getEthersSigners())[0];

export const getPoolAdminSigner = async () => (await getEthersSigners())[0];

export const getPoolOwnerSigner = async () => (await getEthersSigners())[0];

export const getEmergencyAdminSigner = async () => (await getEthersSigners())[1];

export const getProxyAdminSigner = async () => (await getEthersSigners())[2];

export const getLendPoolAddressesProviderRegistry = async (address?: tEthereumAddress) => {
  return await LendPoolAddressesProviderRegistryFactory.connect(
    address ||
      (
        await getDb(`${DRE.network.name}`).get(`${eContractid.LendPoolAddressesProviderRegistry}`).value()
      ).address,
    await getDeploySigner()
  );
};

export const getLendPoolAddressesProvider = async (address?: tEthereumAddress) => {
  return await LendPoolAddressesProviderFactory.connect(
    address || (await getDb(DRE.network.name).get(`${eContractid.LendPoolAddressesProvider}`).value()).address,
    await getDeploySigner()
  );
};

export const getLendPoolConfiguratorProxy = async (address?: tEthereumAddress) => {
  return await LendPoolConfiguratorFactory.connect(
    address || (await getDb(DRE.network.name).get(`${eContractid.LendPoolConfigurator}`).value()).address,
    await getDeploySigner()
  );
};

export const getBNFTRegistryProxy = async (address?: tEthereumAddress) => {
  return await BNFTRegistryFactory.connect(
    address || (await getDb(DRE.network.name).get(`${eContractid.BNFTRegistry}`).value()).address,
    await getDeploySigner()
  );
};

export const getLendPoolLoanProxy = async (address?: tEthereumAddress) => {
  return await LendPoolLoanFactory.connect(
    address || (await getDb(DRE.network.name).get(`${eContractid.LendPoolLoan}`).value()).address,
    await getDeploySigner()
  );
};

export const getLendPool = async (address?: tEthereumAddress) =>
  await LendPoolFactory.connect(
    address || (await getDb(DRE.network.name).get(`${eContractid.LendPool}`).value()).address,
    await getDeploySigner()
  );

export const getReserveOracle = async (address?: tEthereumAddress) =>
  await ReserveOracleFactory.connect(
    address || (await getDb(DRE.network.name).get(`${eContractid.ReserveOracle}`).value()).address,
    await getDeploySigner()
  );

export const getReserveOracleImpl = async (address?: tEthereumAddress) =>
  await ReserveOracleFactory.connect(
    address || (await getDb(DRE.network.name).get(`${eContractid.ReserveOracleImpl}`).value()).address,
    await getDeploySigner()
  );

export const getMockChainlinkOracle = async (address?: tEthereumAddress) =>
  await MockChainlinkOracleFactory.connect(
    address || (await getDb(DRE.network.name).get(`${eContractid.MockChainlinkOracle}`).value()).address,
    await getDeploySigner()
  );

export const getNFTOracle = async (address?: tEthereumAddress) =>
  await NFTOracleFactory.connect(
    address || (await getDb(DRE.network.name).get(`${eContractid.NFTOracle}`).value()).address,
    await getDeploySigner()
  );

export const getNFTOracleImpl = async (address?: tEthereumAddress) =>
  await NFTOracleFactory.connect(
    address || (await getDb(DRE.network.name).get(`${eContractid.NFTOracleImpl}`).value()).address,
    await getDeploySigner()
  );

export const getMockReserveOracle = async (address?: tEthereumAddress) =>
  await MockReserveOracleFactory.connect(
    address || (await getDb(DRE.network.name).get(`${eContractid.MockReserveOracle}`).value()).address,
    await getDeploySigner()
  );

export const getMockNFTOracle = async (address?: tEthereumAddress) =>
  await MockNFTOracleFactory.connect(
    address || (await getDb(DRE.network.name).get(`${eContractid.MockNFTOracle}`).value()).address,
    await getDeploySigner()
  );

export const getBToken = async (address?: tEthereumAddress) =>
  await BTokenFactory.connect(
    address || (await getDb(DRE.network.name).get(`${eContractid.BToken}`).value()).address,
    await getDeploySigner()
  );

export const getDebtToken = async (address?: tEthereumAddress) =>
  await DebtTokenFactory.connect(
    address || (await getDb(DRE.network.name).get(`${eContractid.DebtToken}`).value()).address,
    await getDeploySigner()
  );

export const getBNFT = async (address?: tEthereumAddress) =>
  await BNFTFactory.connect(
    address || (await getDb(DRE.network.name).get(`${eContractid.BNFT}`).value()).address,
    await getDeploySigner()
  );

export const getMintableERC20 = async (address: tEthereumAddress) =>
  await MintableERC20Factory.connect(
    address || (await getDb(DRE.network.name).get(`${eContractid.MintableERC20}`).value()).address,
    await getDeploySigner()
  );

export const getMintableERC721 = async (address: tEthereumAddress) =>
  await MintableERC721Factory.connect(
    address || (await getDb(DRE.network.name).get(`${eContractid.MintableERC721}`).value()).address,
    await getDeploySigner()
  );

export const getIErc20Detailed = async (address: tEthereumAddress) =>
  await IERC20DetailedFactory.connect(
    address || (await getDb(DRE.network.name).get(`${eContractid.IERC20Detailed}`).value()).address,
    await getDeploySigner()
  );

export const getIErc721Detailed = async (address: tEthereumAddress) =>
  await IERC721DetailedFactory.connect(
    address || (await getDb(DRE.network.name).get(`${eContractid.IERC721Detailed}`).value()).address,
    await getDeploySigner()
  );

export const getBendProtocolDataProvider = async (address?: tEthereumAddress) =>
  await BendProtocolDataProviderFactory.connect(
    address || (await getDb(DRE.network.name).get(`${eContractid.BendProtocolDataProvider}`).value()).address,
    await getDeploySigner()
  );

export const getUIPoolDataProvider = async (address?: tEthereumAddress) =>
  await UiPoolDataProviderFactory.connect(
    address || (await getDb(DRE.network.name).get(`${eContractid.UIPoolDataProvider}`).value()).address,
    await getDeploySigner()
  );

export const getInterestRate = async (address?: tEthereumAddress) =>
  await InterestRateFactory.connect(
    address || (await getDb(DRE.network.name).get(`${eContractid.InterestRate}`).value()).address,
    await getDeploySigner()
  );

export const getMockedTokens = async (config: PoolConfiguration) => {
  const tokenSymbols = Object.keys(config.ReservesConfig);
  const db = getDb(DRE.network.name);
  const tokens: MockTokenMap = await tokenSymbols.reduce<Promise<MockTokenMap>>(async (acc, tokenSymbol) => {
    const accumulator = await acc;
    const address = db.get(`${tokenSymbol.toUpperCase()}`).value().address;
    accumulator[tokenSymbol] = await getMintableERC20(address);
    return Promise.resolve(acc);
  }, Promise.resolve({}));
  return tokens;
};

export const getAllMockedTokens = async () => {
  const db = getDb(DRE.network.name);
  const tokens: MockTokenMap = await Object.keys(TokenContractId).reduce<Promise<MockTokenMap>>(
    async (acc, tokenSymbol) => {
      const accumulator = await acc;
      const address = db.get(`${tokenSymbol.toUpperCase()}`).value().address;
      accumulator[tokenSymbol] = await getMintableERC20(address);
      return Promise.resolve(acc);
    },
    Promise.resolve({})
  );
  return tokens;
};

export const getConfigMockedNfts = async (config: PoolConfiguration) => {
  const tokenSymbols = Object.keys(config.NftsConfig);
  const db = getDb(DRE.network.name);
  const tokens: MockNftMap = await tokenSymbols.reduce<Promise<MockNftMap>>(async (acc, tokenSymbol) => {
    const accumulator = await acc;
    const address = db.get(`${tokenSymbol.toUpperCase()}`).value().address;
    accumulator[tokenSymbol] = await getMintableERC721(address);
    return Promise.resolve(acc);
  }, Promise.resolve({}));
  return tokens;
};

export const getAllMockedNfts = async () => {
  const db = getDb(DRE.network.name);
  const tokens: MockNftMap = await Object.keys(NftContractId).reduce<Promise<MockNftMap>>(async (acc, tokenSymbol) => {
    const accumulator = await acc;
    const address = db.get(`${tokenSymbol.toUpperCase()}`).value().address;
    accumulator[tokenSymbol] = await getMintableERC721(address);
    return Promise.resolve(acc);
  }, Promise.resolve({}));
  return tokens;
};

export const getQuoteCurrencies = (oracleQuoteCurrency: string): string[] => {
  switch (oracleQuoteCurrency) {
    case "ETH":
    case "WETH":
    default:
      return ["ETH", "WETH"];
  }
};

export const getPairsTokenAggregator = (
  allAssetsAddresses: {
    [tokenSymbol: string]: tEthereumAddress;
  },
  aggregatorsAddresses: { [tokenSymbol: string]: tEthereumAddress },
  oracleQuoteCurrency: string
): [string[], string[]] => {
  const assetsWithoutQuoteCurrency = omit(allAssetsAddresses, getQuoteCurrencies(oracleQuoteCurrency));

  const pairs = Object.entries(assetsWithoutQuoteCurrency).map(([tokenSymbol, tokenAddress]) => {
    //if (true/*tokenSymbol !== 'WETH' && tokenSymbol !== 'ETH' && tokenSymbol !== 'LpWETH'*/) {
    const aggregatorAddressIndex = Object.keys(aggregatorsAddresses).findIndex((value) => value === tokenSymbol);
    if (aggregatorAddressIndex < 0) {
      throw Error(`can not find aggregator for ${tokenSymbol}`);
    }
    const [, aggregatorAddress] = (Object.entries(aggregatorsAddresses) as [string, tEthereumAddress][])[
      aggregatorAddressIndex
    ];
    return [tokenAddress, aggregatorAddress];
    //}
  }) as [string, string][];

  const mappedPairs = pairs.map(([asset]) => asset);
  const mappedAggregators = pairs.map(([, source]) => source);

  return [mappedPairs, mappedAggregators];
};

/*
export const getNftLogic = async (address?: tEthereumAddress) =>
  await NftLogicFactory.connect(
    address || (await getDb(DRE.network.name).get(`${eContractid.NftLogic}`).value()).address,
    await getDeploySigner()
  );
*/

export const getReserveLogic = async (address?: tEthereumAddress) =>
  await ReserveLogicFactory.connect(
    address || (await getDb(DRE.network.name).get(`${eContractid.ReserveLogic}`).value()).address,
    await getDeploySigner()
  );

export const getGenericLogic = async (address?: tEthereumAddress) =>
  await GenericLogicFactory.connect(
    address || (await getDb(DRE.network.name).get(`${eContractid.GenericLogic}`).value()).address,
    await getDeploySigner()
  );

export const getSupplyLogic = async (address?: tEthereumAddress) =>
  await SupplyLogicFactory.connect(
    address || (await getDb(DRE.network.name).get(`${eContractid.SupplyLogic}`).value()).address,
    await getDeploySigner()
  );

export const getBorrowLogic = async (address?: tEthereumAddress) =>
  await BorrowLogicFactory.connect(
    address || (await getDb(DRE.network.name).get(`${eContractid.BorrowLogic}`).value()).address,
    await getDeploySigner()
  );

export const getLiquidateLogic = async (address?: tEthereumAddress) =>
  await LiquidateLogicFactory.connect(
    address || (await getDb(DRE.network.name).get(`${eContractid.LiquidateLogic}`).value()).address,
    await getDeploySigner()
  );

export const getConfiguratorLogic = async (address?: tEthereumAddress) =>
  await ConfiguratorLogicFactory.connect(
    address || (await getDb(DRE.network.name).get(`${eContractid.ConfiguratorLogic}`).value()).address,
    await getDeploySigner()
  );

export const getWETHGateway = async (address?: tEthereumAddress) =>
  await WETHGatewayFactory.connect(
    address || (await getDb(DRE.network.name).get(`${eContractid.WETHGateway}`).value()).address,
    await getDeploySigner()
  );

export const getWETHGatewayImpl = async (address?: tEthereumAddress) =>
  await WETHGatewayFactory.connect(
    address || (await getDb(DRE.network.name).get(`${eContractid.WETHGatewayImpl}`).value()).address,
    await getDeploySigner()
  );

export const getWETHMocked = async (address?: tEthereumAddress) =>
  await WETH9MockedFactory.connect(
    address || (await getDb(DRE.network.name).get(`${eContractid.WETHMocked}`).value()).address,
    await getDeploySigner()
  );

export const getSelfdestructTransferMock = async (address?: tEthereumAddress) =>
  await SelfdestructTransferFactory.connect(
    address || (await getDb(DRE.network.name).get(`${eContractid.SelfdestructTransferMock}`).value()).address,
    await getDeploySigner()
  );

export const getBendUpgradeableProxy = async (address: tEthereumAddress) =>
  await BendUpgradeableProxyFactory.connect(address, await getDeploySigner());

export const getBendProxyAdminByAddress = async (address: tEthereumAddress) =>
  await BendProxyAdminFactory.connect(address, await getDeploySigner());

export const getBendProxyAdminById = async (id: string) =>
  await BendProxyAdminFactory.connect(
    (
      await getDb(DRE.network.name).get(`${id}`).value()
    ).address,
    await getDeploySigner()
  );

export const getLendPoolImpl = async (address?: tEthereumAddress) =>
  await LendPoolFactory.connect(
    address || (await getDb(DRE.network.name).get(`${eContractid.LendPoolImpl}`).value()).address,
    await getDeploySigner()
  );

export const getLendPoolConfiguratorImpl = async (address?: tEthereumAddress) =>
  await LendPoolConfiguratorFactory.connect(
    address || (await getDb(DRE.network.name).get(`${eContractid.LendPoolConfiguratorImpl}`).value()).address,
    await getDeploySigner()
  );

export const getLendPoolLoanImpl = async (address?: tEthereumAddress) =>
  await LendPoolLoanFactory.connect(
    address || (await getDb(DRE.network.name).get(`${eContractid.LendPoolLoanImpl}`).value()).address,
    await getDeploySigner()
  );

export const getBNFTRegistryImpl = async (address?: tEthereumAddress) => {
  return await BNFTRegistryFactory.connect(
    address || (await getDb(DRE.network.name).get(`${eContractid.BNFTRegistryImpl}`).value()).address,
    await getDeploySigner()
  );
};

export const getWalletProvider = async (address?: tEthereumAddress) =>
  await WalletBalanceProviderFactory.connect(
    address || (await getDb(DRE.network.name).get(`${eContractid.WalletBalanceProvider}`).value()).address,
    await getDeploySigner()
  );

export const getAddressById = async (id: string): Promise<tEthereumAddress | undefined> =>
  (await getDb(DRE.network.name).get(`${id}`).value())?.address || undefined;

export const getCryptoPunksMarket = async (address?: tEthereumAddress) =>
  await CryptoPunksMarketFactory.connect(
    address || (await getDb(DRE.network.name).get(`${eContractid.CryptoPunksMarket}`).value()).address,
    await getDeploySigner()
  );

export const getWrappedPunk = async (address?: tEthereumAddress) =>
  await WrappedPunkFactory.connect(
    address || (await getDb(DRE.network.name).get(`${eContractid.WrappedPunk}`).value()).address,
    await getDeploySigner()
  );

export const getPunkGateway = async (address?: tEthereumAddress) =>
  await PunkGatewayFactory.connect(
    address || (await getDb(DRE.network.name).get(`${eContractid.PunkGateway}`).value()).address,
    await getDeploySigner()
  );

export const getPunkGatewayImpl = async (address?: tEthereumAddress) =>
  await PunkGatewayFactory.connect(
    address || (await getDb(DRE.network.name).get(`${eContractid.PunkGatewayImpl}`).value()).address,
    await getDeploySigner()
  );

export const getMockIncentivesController = async (address?: tEthereumAddress) =>
  await MockIncentivesControllerFactory.connect(
    address || (await getDb(DRE.network.name).get(`${eContractid.MockIncentivesController}`).value()).address,
    await getDeploySigner()
  );

export const getBendCollectorProxy = async (address?: tEthereumAddress) =>
  await BendCollectorFactory.connect(
    address || (await getDb(DRE.network.name).get(`${eContractid.BendCollector}`).value()).address,
    await getDeploySigner()
  );

export const getBendCollectorImpl = async (address?: tEthereumAddress) =>
  await BendCollectorFactory.connect(
    address || (await getDb(DRE.network.name).get(`${eContractid.BendCollectorImpl}`).value()).address,
    await getDeploySigner()
  );

<<<<<<< HEAD
export const getOpenseaAdapterProxy = async (address?: tEthereumAddress) =>
  await BendCollectorFactory.connect(
    address || (await getDb(DRE.network.name).get(`${eContractid.OpenseaAdapter}`).value()).address,
    await getDeploySigner()
  );

export const getOpenseaAdapterImpl = async (address?: tEthereumAddress) =>
  await BendCollectorFactory.connect(
    address || (await getDb(DRE.network.name).get(`${eContractid.OpenseaAdapterImpl}`).value()).address,
=======
export const getOpenseaDownpaymentBuyAdapterProxy = async (address?: tEthereumAddress) =>
  await BendCollectorFactory.connect(
    address || (await getDb(DRE.network.name).get(`${eContractid.OpenseaDownpaymentBuyAdapter}`).value()).address,
    await getDeploySigner()
  );

export const getOpenseaDownpaymentBuyAdapterImpl = async (address?: tEthereumAddress) =>
  await BendCollectorFactory.connect(
    address || (await getDb(DRE.network.name).get(`${eContractid.OpenseaDownpaymentBuyAdapterImpl}`).value()).address,
>>>>>>> 8fe3b5f5
    await getDeploySigner()
  );<|MERGE_RESOLUTION|>--- conflicted
+++ resolved
@@ -451,17 +451,6 @@
     await getDeploySigner()
   );
 
-<<<<<<< HEAD
-export const getOpenseaAdapterProxy = async (address?: tEthereumAddress) =>
-  await BendCollectorFactory.connect(
-    address || (await getDb(DRE.network.name).get(`${eContractid.OpenseaAdapter}`).value()).address,
-    await getDeploySigner()
-  );
-
-export const getOpenseaAdapterImpl = async (address?: tEthereumAddress) =>
-  await BendCollectorFactory.connect(
-    address || (await getDb(DRE.network.name).get(`${eContractid.OpenseaAdapterImpl}`).value()).address,
-=======
 export const getOpenseaDownpaymentBuyAdapterProxy = async (address?: tEthereumAddress) =>
   await BendCollectorFactory.connect(
     address || (await getDb(DRE.network.name).get(`${eContractid.OpenseaDownpaymentBuyAdapter}`).value()).address,
@@ -471,6 +460,5 @@
 export const getOpenseaDownpaymentBuyAdapterImpl = async (address?: tEthereumAddress) =>
   await BendCollectorFactory.connect(
     address || (await getDb(DRE.network.name).get(`${eContractid.OpenseaDownpaymentBuyAdapterImpl}`).value()).address,
->>>>>>> 8fe3b5f5
     await getDeploySigner()
   );