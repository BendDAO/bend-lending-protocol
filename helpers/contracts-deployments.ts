--- conflicted
+++ resolved
@@ -57,15 +57,12 @@
   UiPoolDataProviderFactory,
   BendCollectorFactory,
   TimelockControllerFactory,
-<<<<<<< HEAD
   WETH9,
   WETH9Factory,
-=======
   SupplyLogicFactory,
   BorrowLogicFactory,
   LiquidateLogicFactory,
   GenericLogicFactory,
->>>>>>> 235ce5f3
 } from "../types";
 import {
   withSaveAndVerify,
