--- conflicted
+++ resolved
@@ -47,14 +47,11 @@
   WETHGatewayFactory,
   ChainlinkMockFactory,
   MockFlashLoanReceiverFactory,
-<<<<<<< HEAD
-  InitializableAdminProxyFactory,
-=======
   CryptoPunksMarketFactory,
   WrappedPunkFactory,
   PunkGatewayFactory,
   MockChainlinkOracleFactory,
->>>>>>> 925842ca
+  InitializableAdminProxyFactory,
 } from "../types";
 import {
   withSaveAndVerify,
@@ -509,16 +506,6 @@
     args,
     verify
   );
-<<<<<<< HEAD
-
-export const deployInitializableAdminProxy = async (id: string, admin: tEthereumAddress, verify?: boolean) =>
-  withSaveAndVerify(
-    await new InitializableAdminProxyFactory(await getFirstSigner()).deploy(admin),
-    id,
-    [admin],
-    verify
-  );
-=======
 export const deployCryptoPunksMarket = async (args: [], verify?: boolean) =>
   withSaveAndVerify(
     await new CryptoPunksMarketFactory(await getFirstSigner()).deploy(...args),
@@ -558,4 +545,11 @@
   lendPool: tEthereumAddress,
   token: tEthereumAddress
 ) => await new PunkGatewayFactory(await getFirstSigner()).attach(punkGateway).authorizeLendPoolERC20(lendPool, token);
->>>>>>> 925842ca
+
+export const deployInitializableAdminProxy = async (id: string, admin: tEthereumAddress, verify?: boolean) =>
+  withSaveAndVerify(
+    await new InitializableAdminProxyFactory(await getFirstSigner()).deploy(admin),
+    id,
+    [admin],
+    verify
+  );