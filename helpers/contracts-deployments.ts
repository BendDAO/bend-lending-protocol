--- conflicted
+++ resolved
@@ -51,9 +51,6 @@
   UiPoolDataProviderFactory,
   BendCollectorFactory,
   TimelockControllerFactory,
-<<<<<<< HEAD
-  OpenseaDownpaymentBuyAdapterFactory,
-=======
   WETH9,
   WETH9Factory,
   SupplyLogicFactory,
@@ -61,7 +58,7 @@
   LiquidateLogicFactory,
   GenericLogicFactory,
   ConfiguratorLogicFactory,
->>>>>>> 0e02698c
+  OpenseaDownpaymentBuyAdapterFactory,
 } from "../types";
 import {
   withSaveAndVerify,
