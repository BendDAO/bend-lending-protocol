import { Contract } from "ethers";
import { BytesLike } from "@ethersproject/bytes";
import { DRE, getDb, notFalsyOrZeroAddress } from "./misc-utils";
import {
  tEthereumAddress,
  eContractid,
  BendPools,
  TokenContractId,
  NftContractId,
  IReserveParams,
  INftParams,
} from "./types";
import { MockContract } from "ethereum-waffle";
import { ConfigNames, getReservesConfigByPool, getNftsConfigByPool, loadPoolConfig } from "./configuration";
import { getDeploySigner } from "./contracts-getters";
import {
  LendPoolAddressesProviderRegistryFactory,
  BendProtocolDataProviderFactory,
  MintableERC20,
  MintableERC20Factory,
  MintableERC721,
  MintableERC721Factory,
  BTokenFactory,
  DebtTokenFactory,
  BNFTFactory,
  BNFTRegistryFactory,
  InterestRateFactory,
  LendPoolConfiguratorFactory,
  LendPoolFactory,
  LendPoolAddressesProviderFactory,
  LendPoolLoanFactory,
  ReserveOracleFactory,
  NFTOracleFactory,
  MockNFTOracleFactory,
  MockReserveOracleFactory,
  ReserveLogicFactory,
  //NftLogicFactory,
  SelfdestructTransferFactory,
  WalletBalanceProviderFactory,
  WETH9MockedFactory,
  WETHGatewayFactory,
  CryptoPunksMarketFactory,
  WrappedPunkFactory,
  PunkGatewayFactory,
  MockChainlinkOracleFactory,
  BendUpgradeableProxyFactory,
  BendProxyAdminFactory,
  MockIncentivesControllerFactory,
  WrappedPunk,
  WETH9Mocked,
  UiPoolDataProviderFactory,
  BendCollectorFactory,
  TimelockControllerFactory,
<<<<<<< HEAD
  WETH9,
  WETH9Factory,
  SupplyLogicFactory,
  BorrowLogicFactory,
  LiquidateLogicFactory,
  GenericLogicFactory,
  ConfiguratorLogicFactory,
  OpenseaDownpaymentBuyAdapterFactory,
=======
  OpenseaDownpaymentBuyAdapterFactory,
  PunkDownpaymentBuyAdapterFactory,
>>>>>>> 8fe3b5f5
} from "../types";
import {
  withSaveAndVerify,
  registerContractInJsonDb,
  linkBytecode,
  insertContractAddressInDb,
  getOptionalParamAddressPerNetwork,
  getContractAddressInDb,
} from "./contracts-helpers";
import { HardhatRuntimeEnvironment } from "hardhat/types";
import { LendPoolLibraryAddresses } from "../types/LendPoolFactory";
import { eNetwork } from "./types";

const readArtifact = async (id: string) => {
  return (DRE as HardhatRuntimeEnvironment).artifacts.readArtifact(id);
};

export const deployLendPoolAddressesProviderRegistry = async (verify?: boolean) =>
  withSaveAndVerify(
    await new LendPoolAddressesProviderRegistryFactory(await getDeploySigner()).deploy(),
    eContractid.LendPoolAddressesProviderRegistry,
    [],
    verify
  );

export const deployLendPoolAddressesProvider = async (marketId: string, verify?: boolean) =>
  withSaveAndVerify(
    await new LendPoolAddressesProviderFactory(await getDeploySigner()).deploy(marketId),
    eContractid.LendPoolAddressesProvider,
    [marketId],
    verify
  );

export const deployLendPoolConfigurator = async (verify?: boolean) => {
  const cfgLogicAddress = await getContractAddressInDb(eContractid.ConfiguratorLogic);

  const libraries = {
    [PLACEHOLDER_CONFIGURATOR_LOGIC]: cfgLogicAddress,
  };

  const lendPoolConfiguratorImpl = await new LendPoolConfiguratorFactory(libraries, await getDeploySigner()).deploy();
  await insertContractAddressInDb(eContractid.LendPoolConfiguratorImpl, lendPoolConfiguratorImpl.address);
  return withSaveAndVerify(lendPoolConfiguratorImpl, eContractid.LendPoolConfigurator, [], verify);
};

export const deployLendPoolLoan = async (verify?: boolean) => {
  const lendPoolLoanImpl = await new LendPoolLoanFactory(await getDeploySigner()).deploy();
  await insertContractAddressInDb(eContractid.LendPoolLoanImpl, lendPoolLoanImpl.address);
  return withSaveAndVerify(lendPoolLoanImpl, eContractid.LendPoolLoan, [], verify);
};

export const deployBNFTRegistry = async (verify?: boolean) => {
  const bnftRegistryImpl = await new BNFTRegistryFactory(await getDeploySigner()).deploy();
  await insertContractAddressInDb(eContractid.BNFTRegistryImpl, bnftRegistryImpl.address);
  return withSaveAndVerify(bnftRegistryImpl, eContractid.BNFTRegistry, [], verify);
};

export const deployReserveLogicLibrary = async (verify?: boolean) =>
  withSaveAndVerify(
    await new ReserveLogicFactory(await getDeploySigner()).deploy(),
    eContractid.ReserveLogic,
    [],
    verify
  );

export const deployNftLogicLibrary = async (verify?: boolean) => {
  const nftLogicArtifact = await readArtifact(eContractid.NftLogic);
  const linkedNftLogicByteCode = linkBytecode(nftLogicArtifact, {
    //[eContractid.ReserveLogic]: reserveLogic.address,
  });

  const nftLogicFactory = await DRE.ethers.getContractFactory(nftLogicArtifact.abi, linkedNftLogicByteCode);

  const nftLogic = await (await nftLogicFactory.connect(await getDeploySigner()).deploy()).deployed();

  return withSaveAndVerify(nftLogic, eContractid.NftLogic, [], verify);
};

export const deployGenericLogic = async (verify?: boolean) => {
  return withSaveAndVerify(
    await new GenericLogicFactory(await getDeploySigner()).deploy(),
    eContractid.GenericLogic,
    [],
    verify
  );
};

export const deployValidationLogic = async (reserveLogic: Contract, genericLogic: Contract, verify?: boolean) => {
  const validationLogicArtifact = await readArtifact(eContractid.ValidationLogic);

  const linkedValidationLogicByteCode = linkBytecode(validationLogicArtifact, {
    [eContractid.ReserveLogic]: reserveLogic.address,
    [eContractid.GenericLogic]: genericLogic.address,
  });

  const validationLogicFactory = await DRE.ethers.getContractFactory(
    validationLogicArtifact.abi,
    linkedValidationLogicByteCode
  );

  const validationLogic = await (await validationLogicFactory.connect(await getDeploySigner()).deploy()).deployed();

  return withSaveAndVerify(validationLogic, eContractid.ValidationLogic, [], verify);
};

export const deploySupplyLogicLibrary = async (verify?: boolean) => {
  const validateLogicAddress = await getContractAddressInDb(eContractid.ValidationLogic);
  const libraries = {
    [PLACEHOLDER_VALIDATION_LOGIC]: validateLogicAddress,
  };

  return withSaveAndVerify(
    await new SupplyLogicFactory(libraries, await getDeploySigner()).deploy(),
    eContractid.SupplyLogic,
    [],
    verify
  );
};

export const deployBorrowLogicLibrary = async (verify?: boolean) => {
  const validateLogicAddress = await getContractAddressInDb(eContractid.ValidationLogic);
  const libraries = {
    [PLACEHOLDER_VALIDATION_LOGIC]: validateLogicAddress,
  };

  return withSaveAndVerify(
    await new BorrowLogicFactory(libraries, await getDeploySigner()).deploy(),
    eContractid.BorrowLogic,
    [],
    verify
  );
};

export const deployLiquidateLogicLibrary = async (verify?: boolean) => {
  const validateLogicAddress = await getContractAddressInDb(eContractid.ValidationLogic);
  const libraries = {
    [PLACEHOLDER_VALIDATION_LOGIC]: validateLogicAddress,
  };

  return withSaveAndVerify(
    await new LiquidateLogicFactory(libraries, await getDeploySigner()).deploy(),
    eContractid.LiquidateLogic,
    [],
    verify
  );
};

export const deployBendLibraries = async (verify?: boolean) => {
  await deployLendPoolLibraries(verify);
  await deployConfiguratorLibraries(verify);
};

export const deployLendPoolLibraries = async (verify?: boolean) => {
  const genericLogic = await deployGenericLogic(verify);
  const reserveLogic = await deployReserveLogicLibrary(verify);
  const nftLogic = await deployNftLogicLibrary(verify);
  const validationLogic = await deployValidationLogic(reserveLogic, genericLogic, verify);

  const supplyLogic = await deploySupplyLogicLibrary(verify);
  const borrowLogic = await deployBorrowLogicLibrary(verify);
  const liquidateLogic = await deployLiquidateLogicLibrary(verify);
};

export const getLendPoolLibraries = async (verify?: boolean): Promise<LendPoolLibraryAddresses> => {
  const reserveLogicAddress = await getContractAddressInDb(eContractid.ReserveLogic);
  const nftLogicAddress = await getContractAddressInDb(eContractid.NftLogic);
  const validationLogicAddress = await getContractAddressInDb(eContractid.ValidationLogic);
  const genericLogicAddress = await getContractAddressInDb(eContractid.GenericLogic);
  const supplyLogicAddress = await getContractAddressInDb(eContractid.SupplyLogic);
  const borrowLogicAddress = await getContractAddressInDb(eContractid.BorrowLogic);
  const liquidateLogicAddress = await getContractAddressInDb(eContractid.LiquidateLogic);

  // Hardcoded solidity placeholders, if any library changes path this will fail.
  // The '__$PLACEHOLDER$__ can be calculated via solidity keccak, but the LendPoolLibraryAddresses Type seems to
  // require a hardcoded string.
  //
  //  how-to:
  //  1. PLACEHOLDER = solidity Keccak256(['string'], `${libPath}:${libName}`).slice(2, 36)
  //  2. LIB_PLACEHOLDER = `__$${PLACEHOLDER}$__`
  // or grab placeholdes from LendPoolLibraryAddresses at Typechain generation.
  //
  // libPath example: contracts/libraries/logic/GenericLogic.sol
  // libName example: GenericLogic
  return {
    //[PLACEHOLDER_GENERIC_LOGIC]: genericLogic.address,
    //[PLACEHOLDER_VALIDATION_LOGIC]: validationLogicAddress,
    [PLACEHOLDER_RESERVE_LOGIC]: reserveLogicAddress,
    [PLACEHOLDER_NFT_LOGIC]: nftLogicAddress,
    [PLACEHOLDER_SUPPLY_LOGIC]: supplyLogicAddress,
    [PLACEHOLDER_BORROW_LOGIC]: borrowLogicAddress,
    [PLACEHOLDER_LIQUIDATE_LOGIC]: liquidateLogicAddress,
  };
};

const PLACEHOLDER_GENERIC_LOGIC = "__$4c26be947d349222af871a3168b3fe584b$__";
const PLACEHOLDER_VALIDATION_LOGIC = "__$5201a97c05ba6aa659e2f36a933dd51801$__";
const PLACEHOLDER_RESERVE_LOGIC = "__$d3b4366daeb9cadc7528af6145b50b2183$__";
const PLACEHOLDER_NFT_LOGIC = "__$eceb79063fab52ea3826f3ee75ecd7f36d$__";
const PLACEHOLDER_SUPPLY_LOGIC = "__$2f7c76ee15bdc1d8f3b34a04b86951fc56$__";
const PLACEHOLDER_BORROW_LOGIC = "__$77c5a84c43428e206d5bf08427df63fefa$__";
const PLACEHOLDER_LIQUIDATE_LOGIC = "__$ce70b23849b5cbed90e6e2f622d8887206$__";
const PLACEHOLDER_CONFIGURATOR_LOGIC = "__$3b2ad8f1ea56cc7a60e9a93596bbfe9178$__";

export const deployConfiguratorLibraries = async (verify?: boolean) => {
  const cfgLogic = await deployConfiguratorLogicLibrary(verify);
};

export const deployConfiguratorLogicLibrary = async (verify?: boolean) => {
  return withSaveAndVerify(
    await new ConfiguratorLogicFactory(await getDeploySigner()).deploy(),
    eContractid.ConfiguratorLogic,
    [],
    verify
  );
};

export const deployLendPool = async (verify?: boolean) => {
  const libraries = await getLendPoolLibraries(verify);
  const lendPoolImpl = await new LendPoolFactory(libraries, await getDeploySigner()).deploy();
  await insertContractAddressInDb(eContractid.LendPoolImpl, lendPoolImpl.address);
  return withSaveAndVerify(lendPoolImpl, eContractid.LendPool, [], verify);
};

export const deployReserveOracle = async (args: [], verify?: boolean) => {
  const oracleImpl = await new ReserveOracleFactory(await getDeploySigner()).deploy();
  await insertContractAddressInDb(eContractid.ReserveOracleImpl, oracleImpl.address);
  return withSaveAndVerify(oracleImpl, eContractid.ReserveOracle, [], verify);
};

export const deployMockReserveOracle = async (args: [], verify?: boolean) =>
  withSaveAndVerify(
    await new MockReserveOracleFactory(await getDeploySigner()).deploy(...args),
    eContractid.MockReserveOracle,
    args,
    verify
  );

export const deployMockChainlinkOracle = async (decimals: string, verify?: boolean) =>
  withSaveAndVerify(
    await new MockChainlinkOracleFactory(await getDeploySigner()).deploy(decimals),
    eContractid.MockChainlinkOracle,
    [decimals],
    verify
  );

export const deployNFTOracle = async (verify?: boolean) => {
  const oracleImpl = await new NFTOracleFactory(await getDeploySigner()).deploy();
  await insertContractAddressInDb(eContractid.NFTOracleImpl, oracleImpl.address);
  return withSaveAndVerify(oracleImpl, eContractid.NFTOracle, [], verify);
};

export const deployMockNFTOracle = async (verify?: boolean) =>
  withSaveAndVerify(
    await new MockNFTOracleFactory(await getDeploySigner()).deploy(),
    eContractid.MockNFTOracle,
    [],
    verify
  );

export const deployWalletBalancerProvider = async (verify?: boolean) =>
  withSaveAndVerify(
    await new WalletBalanceProviderFactory(await getDeploySigner()).deploy(),
    eContractid.WalletBalanceProvider,
    [],
    verify
  );

export const deployBendProtocolDataProvider = async (addressesProvider: tEthereumAddress, verify?: boolean) =>
  withSaveAndVerify(
    await new BendProtocolDataProviderFactory(await getDeploySigner()).deploy(addressesProvider),
    eContractid.BendProtocolDataProvider,
    [addressesProvider],
    verify
  );

export const deployUiPoolDataProvider = async (
  reserveOracle: tEthereumAddress,
  nftOracle: tEthereumAddress,
  verify?: boolean
) =>
  withSaveAndVerify(
    await new UiPoolDataProviderFactory(await getDeploySigner()).deploy(reserveOracle, nftOracle),
    eContractid.UIPoolDataProvider,
    [reserveOracle, nftOracle],
    verify
  );

export const deployMintableERC20 = async (args: [string, string, string], verify?: boolean): Promise<MintableERC20> =>
  withSaveAndVerify(
    await new MintableERC20Factory(await getDeploySigner()).deploy(...args),
    eContractid.MintableERC20,
    args,
    verify
  );

export const deployMintableERC721 = async (args: [string, string], verify?: boolean): Promise<MintableERC721> =>
  withSaveAndVerify(
    await new MintableERC721Factory(await getDeploySigner()).deploy(...args),
    eContractid.MintableERC721,
    args,
    verify
  );

export const deployInterestRate = async (args: [tEthereumAddress, string, string, string, string], verify: boolean) =>
  withSaveAndVerify(
    await new InterestRateFactory(await getDeploySigner()).deploy(...args),
    eContractid.InterestRate,
    args,
    verify
  );

export const deployGenericDebtToken = async (verify?: boolean) =>
  withSaveAndVerify(await new DebtTokenFactory(await getDeploySigner()).deploy(), eContractid.DebtToken, [], verify);

export const deployGenericBTokenImpl = async (verify: boolean) =>
  withSaveAndVerify(await new BTokenFactory(await getDeploySigner()).deploy(), eContractid.BToken, [], verify);

export const deployGenericBNFTImpl = async (verify: boolean) =>
  withSaveAndVerify(await new BNFTFactory(await getDeploySigner()).deploy(), eContractid.BNFT, [], verify);

export const deployAllMockTokens = async (forTestCases: boolean, verify?: boolean) => {
  const tokens: { [symbol: string]: MockContract | MintableERC20 | WETH9Mocked | WETH9 } = {};

  const protoConfigData = getReservesConfigByPool(BendPools.proto);

  for (const tokenSymbol of Object.keys(TokenContractId)) {
    const tokenName = "Bend Mock " + tokenSymbol;

    if (tokenSymbol === "WETH") {
      if (forTestCases) {
        tokens[tokenSymbol] = await deployWETHMocked();
      } else {
        tokens[tokenSymbol] = await deployWETH9();
      }
      await registerContractInJsonDb(tokenSymbol.toUpperCase(), tokens[tokenSymbol]);
      continue;
    }

    let decimals = "18";

    let configData = (<any>protoConfigData)[tokenSymbol];

    tokens[tokenSymbol] = await deployMintableERC20(
      [tokenName, tokenSymbol, configData ? configData.reserveDecimals : decimals],
      verify
    );
    await registerContractInJsonDb(tokenSymbol.toUpperCase(), tokens[tokenSymbol]);
  }
  return tokens;
};

export const deployAllMockNfts = async (verify?: boolean) => {
  const tokens: { [symbol: string]: MockContract | MintableERC721 | WrappedPunk } = {};

  for (const tokenSymbol of Object.keys(NftContractId)) {
    const tokenName = "Bend Mock " + tokenSymbol;
    if (tokenSymbol === "WPUNKS") {
      const cryptoPunksMarket = await deployCryptoPunksMarket([], verify);
      const wrappedPunk = await deployWrappedPunk([cryptoPunksMarket.address], verify);
      tokens[tokenSymbol] = wrappedPunk;
      await registerContractInJsonDb(tokenSymbol.toUpperCase(), tokens[tokenSymbol]);
      continue;
    }

    tokens[tokenSymbol] = await deployMintableERC721([tokenName, tokenSymbol], verify);
    await registerContractInJsonDb(tokenSymbol.toUpperCase(), tokens[tokenSymbol]);
  }
  return tokens;
};

export const deployWETHGateway = async (verify?: boolean) => {
  const wethImpl = await new WETHGatewayFactory(await getDeploySigner()).deploy();
  await insertContractAddressInDb(eContractid.WETHGatewayImpl, wethImpl.address);
  return withSaveAndVerify(wethImpl, eContractid.WETHGateway, [], verify);
};

export const deployWETH9 = async (verify?: boolean) =>
  withSaveAndVerify(await new WETH9Factory(await getDeploySigner()).deploy(), eContractid.WETH, [], verify);

export const deployWETHMocked = async (verify?: boolean) =>
  withSaveAndVerify(await new WETH9MockedFactory(await getDeploySigner()).deploy(), eContractid.WETHMocked, [], verify);

export const deploySelfdestructTransferMock = async (verify?: boolean) =>
  withSaveAndVerify(
    await new SelfdestructTransferFactory(await getDeploySigner()).deploy(),
    eContractid.SelfdestructTransferMock,
    [],
    verify
  );

export const chooseBTokenDeployment = (id: eContractid) => {
  switch (id) {
    case eContractid.BToken:
      return deployGenericBTokenImpl;
    //case eContractid.DelegationAwareBToken:
    //  return deployDelegationAwareBTokenImpl;
    default:
      throw Error(`Missing bToken implementation deployment script for: ${id}`);
  }
};

export const deployBTokenImplementations = async (
  pool: ConfigNames,
  reservesConfig: { [key: string]: IReserveParams },
  verify = false
) => {
  const poolConfig = loadPoolConfig(pool);
  const network = <eNetwork>DRE.network.name;

  // Obtain the different BToken implementations of all reserves inside the Market config
  const tokenImplementations = [
    ...Object.entries(reservesConfig).reduce<Set<eContractid>>((acc, [, entry]) => {
      acc.add(entry.bTokenImpl);
      return acc;
    }, new Set<eContractid>()),
  ];

  for (let x = 0; x < tokenImplementations.length; x++) {
    const tokenAddress = getOptionalParamAddressPerNetwork(poolConfig[tokenImplementations[x].toString()], network);
    if (!notFalsyOrZeroAddress(tokenAddress)) {
      const deployImplementationMethod = chooseBTokenDeployment(tokenImplementations[x]);
      console.log(`Deploying BToken implementation`, tokenImplementations[x]);
      await deployImplementationMethod(verify);
    }
  }

  // Debt tokens, for now all Market configs follows same implementations
  const genericDebtTokenAddress = getOptionalParamAddressPerNetwork(poolConfig.DebtTokenImplementation, network);

  if (!notFalsyOrZeroAddress(genericDebtTokenAddress)) {
    await deployGenericDebtToken(verify);
  }
};

export const chooseBNFTDeployment = (id: eContractid) => {
  switch (id) {
    case eContractid.BNFT:
      return deployGenericBNFTImpl;
    //case eContractid.DelegationAwareBNFT:
    //  return deployDelegationAwareBNFTImpl;
    default:
      throw Error(`Missing bNFT implementation deployment script for: ${id}`);
  }
};

export const deployBNFTImplementations = async (
  pool: ConfigNames,
  NftsConfig: { [key: string]: INftParams },
  verify = false
) => {
  const poolConfig = loadPoolConfig(pool);
  const network = <eNetwork>DRE.network.name;

  // Obtain the different BNFT implementations of all nfts inside the Market config
  const bNftImplementations = [
    ...Object.entries(NftsConfig).reduce<Set<eContractid>>((acc, [, entry]) => {
      acc.add(entry.bNftImpl);
      return acc;
    }, new Set<eContractid>()),
  ];

  for (let x = 0; x < bNftImplementations.length; x++) {
    const bNftAddress = getOptionalParamAddressPerNetwork(poolConfig[bNftImplementations[x].toString()], network);
    if (!notFalsyOrZeroAddress(bNftAddress)) {
      const deployImplementationMethod = chooseBNFTDeployment(bNftImplementations[x]);
      console.log(`Deploying BNFT implementation`, bNftImplementations[x]);
      await deployImplementationMethod(verify);
    }
  }
};

export const deployRateStrategy = async (
  strategyName: string,
  args: [tEthereumAddress, string, string, string, string],
  verify: boolean
): Promise<tEthereumAddress> => {
  switch (strategyName) {
    default:
      return await (
        await deployInterestRate(args, verify)
      ).address;
  }
};

export const deployCryptoPunksMarket = async (args: [], verify?: boolean) =>
  withSaveAndVerify(
    await new CryptoPunksMarketFactory(await getDeploySigner()).deploy(...args),
    eContractid.CryptoPunksMarket,
    args,
    verify
  );

export const deployWrappedPunk = async (args: [tEthereumAddress], verify?: boolean) =>
  withSaveAndVerify(
    await new WrappedPunkFactory(await getDeploySigner()).deploy(...args),
    eContractid.WrappedPunk,
    args,
    verify
  );

export const deployPunkGateway = async (verify?: boolean) => {
  const punkImpl = await new PunkGatewayFactory(await getDeploySigner()).deploy();
  await insertContractAddressInDb(eContractid.PunkGatewayImpl, punkImpl.address);
  return withSaveAndVerify(punkImpl, eContractid.PunkGateway, [], verify);
};

export const deployBendUpgradeableProxy = async (
  id: string,
  admin: tEthereumAddress,
  logic: tEthereumAddress,
  data: BytesLike,
  verify?: boolean
) =>
  withSaveAndVerify(
    await new BendUpgradeableProxyFactory(await getDeploySigner()).deploy(logic, admin, data),
    id,
    [logic, admin, DRE.ethers.utils.hexlify(data)],
    verify
  );

export const deployBendProxyAdmin = async (id: string, verify?: boolean) =>
  withSaveAndVerify(await new BendProxyAdminFactory(await getDeploySigner()).deploy(), id, [], verify);

export const deployMockIncentivesController = async (verify?: boolean) =>
  withSaveAndVerify(
    await new MockIncentivesControllerFactory(await getDeploySigner()).deploy(),
    eContractid.MockIncentivesController,
    [],
    verify
  );

export const deployBendCollector = async (args: [], verify?: boolean) => {
  const bendCollectorImpl = await new BendCollectorFactory(await getDeploySigner()).deploy();
  await insertContractAddressInDb(eContractid.BendCollectorImpl, bendCollectorImpl.address);
  return withSaveAndVerify(bendCollectorImpl, eContractid.BendCollector, [], verify);
};

<<<<<<< HEAD
export const deployOpenseaAdapterImpl = async (verify?: boolean) => {
  const impl = await new OpenseaDownpaymentBuyAdapterFactory(await getDeploySigner()).deploy();
  console.log("test");
  await insertContractAddressInDb(eContractid.OpenseaAdapterImpl, impl.address);
  return withSaveAndVerify(impl, eContractid.OpenseaAdapterImpl, [], verify);
=======
export const deployOpenseaDownpaymentBuyAdapterImpl = async (verify?: boolean) => {
  const impl = await new OpenseaDownpaymentBuyAdapterFactory(await getDeploySigner()).deploy();
  console.log("test");
  await insertContractAddressInDb(eContractid.OpenseaDownpaymentBuyAdapterImpl, impl.address);
  return withSaveAndVerify(impl, eContractid.OpenseaDownpaymentBuyAdapterImpl, [], verify);
};

export const deployPunkDownpaymentBuyAdapterImpl = async (verify?: boolean) => {
  const impl = await new PunkDownpaymentBuyAdapterFactory(await getDeploySigner()).deploy();
  await insertContractAddressInDb(eContractid.PunkDownpaymentBuyAdapterImpl, impl.address);
  return withSaveAndVerify(impl, eContractid.PunkDownpaymentBuyAdapterImpl, [], verify);
>>>>>>> 8fe3b5f5
};

export const deployTimelockController = async (
  id: string,
  minDelay: string,
  proposers: string[],
  executors: string[],
  verify?: boolean
) =>
  withSaveAndVerify(
    await new TimelockControllerFactory(await getDeploySigner()).deploy(minDelay, proposers, executors),
    id,
    [],
    verify
  );<|MERGE_RESOLUTION|>--- conflicted
+++ resolved
@@ -51,7 +51,6 @@
   UiPoolDataProviderFactory,
   BendCollectorFactory,
   TimelockControllerFactory,
-<<<<<<< HEAD
   WETH9,
   WETH9Factory,
   SupplyLogicFactory,
@@ -60,16 +59,15 @@
   GenericLogicFactory,
   ConfiguratorLogicFactory,
   OpenseaDownpaymentBuyAdapterFactory,
-=======
-  OpenseaDownpaymentBuyAdapterFactory,
   PunkDownpaymentBuyAdapterFactory,
->>>>>>> 8fe3b5f5
 } from "../types";
 import {
   withSaveAndVerify,
   registerContractInJsonDb,
   linkBytecode,
   insertContractAddressInDb,
+  deployContract,
+  verifyContract,
   getOptionalParamAddressPerNetwork,
   getContractAddressInDb,
 } from "./contracts-helpers";
@@ -601,13 +599,6 @@
   return withSaveAndVerify(bendCollectorImpl, eContractid.BendCollector, [], verify);
 };
 
-<<<<<<< HEAD
-export const deployOpenseaAdapterImpl = async (verify?: boolean) => {
-  const impl = await new OpenseaDownpaymentBuyAdapterFactory(await getDeploySigner()).deploy();
-  console.log("test");
-  await insertContractAddressInDb(eContractid.OpenseaAdapterImpl, impl.address);
-  return withSaveAndVerify(impl, eContractid.OpenseaAdapterImpl, [], verify);
-=======
 export const deployOpenseaDownpaymentBuyAdapterImpl = async (verify?: boolean) => {
   const impl = await new OpenseaDownpaymentBuyAdapterFactory(await getDeploySigner()).deploy();
   console.log("test");
@@ -619,7 +610,6 @@
   const impl = await new PunkDownpaymentBuyAdapterFactory(await getDeploySigner()).deploy();
   await insertContractAddressInDb(eContractid.PunkDownpaymentBuyAdapterImpl, impl.address);
   return withSaveAndVerify(impl, eContractid.PunkDownpaymentBuyAdapterImpl, [], verify);
->>>>>>> 8fe3b5f5
 };
 
 export const deployTimelockController = async (
