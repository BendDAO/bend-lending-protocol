--- conflicted
+++ resolved
@@ -151,10 +151,7 @@
   LP_DELEGATE_CALL_FAILED = "413",
   LP_AMOUNT_LESS_THAN_EXTRA_DEBT = "414",
   LP_AMOUNT_LESS_THAN_REDEEM_THRESHOLD = "415",
-<<<<<<< HEAD
-=======
   LP_AMOUNT_GREATER_THAN_MAX_REPAY = "416",
->>>>>>> 9563e377
 
   //lend pool loan errors
   LPL_INVALID_LOAN_STATE = "480",
@@ -171,12 +168,7 @@
   LPL_BID_PRICE_LESS_THAN_BORROW = "491",
   LPL_INVALID_BIDDER_ADDRESS = "492",
   LPL_AMOUNT_LESS_THAN_BID_FINE = "493",
-<<<<<<< HEAD
-  LPL_BID_INVALID_AUCTION_REDEEM_GAP = "494",
-  LPL_BID_INVALID_BID_FINE = "495",
-=======
   LPL_BID_INVALID_BID_FINE = "494",
->>>>>>> 9563e377
 
   //common token errors
   CT_CALLER_MUST_BE_LEND_POOL = "500", // 'The caller of this function must be a lending pool'
