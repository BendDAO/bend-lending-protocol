import { task } from "hardhat/config";
import {
  ConfigNames,
  getCryptoPunksMarketAddress,
  getWrappedNativeTokenAddress,
  getWrappedPunkTokenAddress,
  loadPoolConfig,
} from "../../helpers/configuration";
import {
  getBendProtocolDataProvider,
  getBendProxyAdminByAddress,
  getBendProxyAdminById,
  getBendUpgradeableProxy,
  getDeploySigner,
  getLendPoolAddressesProvider,
  getLendPoolConfiguratorProxy,
  getPunkGateway,
  getUIPoolDataProvider,
  getWalletProvider,
  getWETHGateway,
} from "../../helpers/contracts-getters";
import { eContractid, eNetwork } from "../../helpers/types";
import {
  deployLendPool,
  deployLendPoolLoan,
  deployLendPoolLiquidator,
  deployReserveOracle,
  deployNFTOracle,
  deployBendLibraries,
  getBendLibraries,
  deployLendPoolConfigurator,
  deployUiPoolDataProvider,
  deployWalletBalancerProvider,
  deployBendProtocolDataProvider,
  deployPunkGateway,
  deployWETHGateway,
  deployBTokensAndBNFTsHelper,
<<<<<<< HEAD
=======
  deployInterestRate,
  deployGenericDebtToken,
>>>>>>> 0b1b5841
} from "../../helpers/contracts-deployments";
import { notFalsyOrZeroAddress, waitForTx } from "../../helpers/misc-utils";
import { getEthersSignerByAddress, insertContractAddressInDb } from "../../helpers/contracts-helpers";
import { ethers } from "hardhat";
<<<<<<< HEAD
import { ADDRESS_ID_PUNK_GATEWAY, ADDRESS_ID_WETH_GATEWAY } from "../../helpers/constants";
=======
import { ADDRESS_ID_PUNK_GATEWAY, ADDRESS_ID_WETH_GATEWAY, oneRay } from "../../helpers/constants";
import { BytesLike } from "ethers";
import BigNumber from "bignumber.js";
>>>>>>> 0b1b5841

task("dev:deploy-new-implementation", "Deploy new implementation")
  .addParam("pool", `Pool name to retrieve configuration, supported: ${Object.values(ConfigNames)}`)
  .addFlag("verify", "Verify contracts at Etherscan")
  .addParam("contract", "Contract name")
  .addFlag("upgrade", "Upgrade contract")
  .setAction(async ({ verify, pool, contract, upgrade }, DRE) => {
    await DRE.run("set-DRE");

    const network = DRE.network.name as eNetwork;
    const poolConfig = loadPoolConfig(pool);
    const addressesProviderRaw = await getLendPoolAddressesProvider();
    const providerOwnerSigner = await getEthersSignerByAddress(await addressesProviderRaw.owner());
    const addressesProvider = addressesProviderRaw.connect(providerOwnerSigner);

    if (contract == "LendPool" || contract == "LendPoolLiquidator") {
      await deployBendLibraries(verify);
      const bendLibs = await getBendLibraries(verify);
      console.log("Bend Libraries address:", bendLibs);

      const lendPoolImpl = await deployLendPool(verify);
      console.log("LendPool implementation address:", lendPoolImpl.address);

      const lendPoolLiqImpl = await deployLendPoolLiquidator(verify);
      console.log("LendPoolLiquidator implementation address:", lendPoolLiqImpl.address);

      if (upgrade) {
        await waitForTx(await addressesProvider.setLendPoolImpl(lendPoolImpl.address, []));
        await waitForTx(await addressesProvider.setLendPoolLiquidator(lendPoolLiqImpl.address));
      }
      await insertContractAddressInDb(eContractid.LendPool, await addressesProvider.getLendPool());
      await insertContractAddressInDb(eContractid.LendPoolLiquidator, await addressesProvider.getLendPoolLiquidator());
    }

    if (contract == "LendPoolConfigurator") {
      const lendPoolCfgImpl = await deployLendPoolConfigurator(verify);
      console.log("LendPoolConfigurator implementation address:", lendPoolCfgImpl.address);

      if (upgrade) {
        await waitForTx(await addressesProvider.setLendPoolConfiguratorImpl(lendPoolCfgImpl.address, []));
      }
      await insertContractAddressInDb(
        eContractid.LendPoolConfigurator,
        await addressesProvider.getLendPoolConfigurator()
      );
    }

    if (contract == "LendPoolLoan") {
      const lendPoolLoanImpl = await deployLendPoolLoan(verify);
      console.log("LendPoolLoan implementation address:", lendPoolLoanImpl.address);

      if (upgrade) {
        await waitForTx(await addressesProvider.setLendPoolLoanImpl(lendPoolLoanImpl.address, []));
      }
      await insertContractAddressInDb(eContractid.LendPoolLoan, await addressesProvider.getLendPoolLoan());
    }

    if (contract == "ReserveOracle") {
      const reserveOracleImpl = await deployReserveOracle(verify);
      console.log("ReserveOracle implementation address:", reserveOracleImpl.address);

      const proxyAddress = await addressesProvider.getReserveOracle();
      await insertContractAddressInDb(eContractid.ReserveOracle, proxyAddress);

      if (upgrade) {
        await DRE.run("dev:upgrade-implementation", {
          pool: pool,
          contract,
          proxy: proxyAddress,
          impl: reserveOracleImpl.address,
        });
      }
    }

    if (contract == "NFTOracle") {
      const nftOracleImpl = await deployNFTOracle(verify);
      console.log("NFTOracle implementation address:", nftOracleImpl.address);

      const proxyAddress = await addressesProvider.getNFTOracle();
      await insertContractAddressInDb(eContractid.NFTOracle, proxyAddress);

      if (upgrade) {
        await DRE.run("dev:upgrade-implementation", {
          pool: pool,
          contract,
          proxy: proxyAddress,
          impl: nftOracleImpl.address,
        });
      }
    }

    if (contract == "WETHGateway") {
      const wethAddress = await getWrappedNativeTokenAddress(poolConfig);
      console.log("WETH.address", wethAddress);

      const wethGatewayImpl = await deployWETHGateway(verify);
      console.log("WETHGateway implementation address:", wethGatewayImpl.address);

      const proxyAddress = await addressesProvider.getAddress(ADDRESS_ID_WETH_GATEWAY);
      await insertContractAddressInDb(eContractid.WETHGateway, proxyAddress);

      if (upgrade) {
        await DRE.run("dev:upgrade-implementation", {
          pool: pool,
          contract,
          proxy: proxyAddress,
          impl: wethGatewayImpl.address,
        });
      }
    }

    if (contract == "PunkGateway") {
      const wethGateWay = await getWETHGateway();
      console.log("WETHGateway.address", wethGateWay.address);

      const punkAddress = await getCryptoPunksMarketAddress(poolConfig);
      console.log("CryptoPunksMarket.address", punkAddress);

      const wpunkAddress = await getWrappedPunkTokenAddress(poolConfig, punkAddress);
      console.log("WPUNKS.address", wpunkAddress);

      const punkGatewayImpl = await deployPunkGateway(verify);
      console.log("PunkGateway implementation address:", punkGatewayImpl.address);

      const proxyAddress = await addressesProvider.getAddress(ADDRESS_ID_PUNK_GATEWAY);
      await insertContractAddressInDb(eContractid.PunkGateway, proxyAddress);

      if (upgrade) {
        await DRE.run("dev:upgrade-implementation", {
          pool: pool,
          contract,
          proxy: proxyAddress,
          impl: punkGatewayImpl.address,
        });
      }
    }

    if (contract == "BendProtocolDataProvider") {
      const contractImpl = await deployBendProtocolDataProvider(addressesProvider.address, verify);
      console.log("BendProtocolDataProvider implementation address:", contractImpl.address);

      if (upgrade) {
        await waitForTx(await addressesProvider.setBendDataProvider(contractImpl.address));
      }
    }

    if (contract == "UiPoolDataProvider") {
      const contractImpl = await deployUiPoolDataProvider(
        await addressesProvider.getReserveOracle(),
        await addressesProvider.getNFTOracle(),
        verify
      );
      console.log("UiPoolDataProvider implementation address:", contractImpl.address);

      if (upgrade) {
        await waitForTx(await addressesProvider.setUIDataProvider(contractImpl.address));
      }
    }

    if (contract == "WalletBalancerProvider") {
      const contractImpl = await deployWalletBalancerProvider(verify);
      console.log("WalletBalancerProvider implementation address:", contractImpl.address);

      if (upgrade) {
        await waitForTx(await addressesProvider.setWalletBalanceProvider(contractImpl.address));
      }
    }

    if (contract == "BTokensAndBNFTsHelper") {
      const contractImpl = await deployBTokensAndBNFTsHelper([addressesProvider.address], verify);
      console.log("BTokensAndBNFTsHelper implementation address:", contractImpl.address);
    }
  });

<<<<<<< HEAD
task("dev:upgrade-implementation", "Update implementation to address provider")
  .addParam("pool", `Pool name to retrieve configuration, supported: ${Object.values(ConfigNames)}`)
  .addParam("contract", "Contract name")
  .addParam("proxy", "Contract proxy address")
  .addParam("impl", "Contract implementation address")
  .setAction(async ({ pool, contract, proxy, impl }, DRE) => {
=======
task("dev:deploy-new-interest-rate", "Deploy new interest rate implementation")
  .addParam("pool", `Pool name to retrieve configuration, supported: ${Object.values(ConfigNames)}`)
  .addFlag("verify", "Verify contracts at Etherscan")
  .addParam("optUtilRate", "Optimal Utilization Rate, 0-1, 0.65")
  .addParam("baseRate", "Optimal Utilization Rate, 0-1, 0.03")
  .addParam("rateSlope1", "Variable Rate Slope1, 0-1, 0.08")
  .addParam("rateSlope2", "Variable Rate Slope2, 0-1, 1.0")
  .setAction(async ({ verify, pool, optUtilRate, baseRate, rateSlope1, rateSlope2 }, DRE) => {
>>>>>>> 0b1b5841
    await DRE.run("set-DRE");

    const network = DRE.network.name as eNetwork;
    const poolConfig = loadPoolConfig(pool);

<<<<<<< HEAD
    const bendProxy = await getBendUpgradeableProxy(proxy);

    const proxyAdmin = await getBendProxyAdminById(eContractid.BendProxyAdminPool);
    if (proxyAdmin == undefined || !notFalsyOrZeroAddress(proxyAdmin.address)) {
      throw Error("Invalid pool proxy admin in config");
    }
    const proxyAdminOwnerAddress = await proxyAdmin.owner();
    const proxyAdminOwnerSigner = DRE.ethers.provider.getSigner(proxyAdminOwnerAddress);

    // only proxy admin can do upgrading
    await waitForTx(await proxyAdmin.connect(proxyAdminOwnerSigner).upgrade(bendProxy.address, impl));

    await insertContractAddressInDb(eContractid[contract], proxy);
=======
    /*

export const rateStrategyWETH: IInterestRateStrategyParams = {
  name: "rateStrategyWETH",
  optimalUtilizationRate: new BigNumber(0.65).multipliedBy(oneRay).toFixed(),
  baseVariableBorrowRate: new BigNumber(0.03).multipliedBy(oneRay).toFixed(),
  variableRateSlope1: new BigNumber(0.08).multipliedBy(oneRay).toFixed(),
  variableRateSlope2: new BigNumber(1).multipliedBy(oneRay).toFixed(),
}
    */

    const optUtilRateInRay = new BigNumber(optUtilRate).multipliedBy(oneRay).toFixed();
    const baseRateInRay = new BigNumber(baseRate).multipliedBy(oneRay).toFixed();
    const rateSlope1InRay = new BigNumber(rateSlope1).multipliedBy(oneRay).toFixed();
    const rateSlope2InRay = new BigNumber(rateSlope2).multipliedBy(oneRay).toFixed();

    const rateInstance = await deployInterestRate(
      [addressesProvider.address, optUtilRateInRay, baseRateInRay, rateSlope1InRay, rateSlope2InRay],
      verify
    );
    console.log("InterestRate implementation address:", rateInstance.address);
  });

task("dev:upgrade-implementation", "Update implementation to address provider")
  .addParam("pool", `Pool name to retrieve configuration, supported: ${Object.values(ConfigNames)}`)
  .addParam("contract", "Contract name")
  .addParam("proxy", "Contract proxy address")
  .addParam("impl", "Contract implementation address")
  .setAction(async ({ pool, contract, proxy, impl }, DRE) => {
    await DRE.run("set-DRE");

    const network = DRE.network.name as eNetwork;
    const poolConfig = loadPoolConfig(pool);

    const bendProxy = await getBendUpgradeableProxy(proxy);

    const proxyAdmin = await getBendProxyAdminById(eContractid.BendProxyAdminPool);
    if (proxyAdmin == undefined || !notFalsyOrZeroAddress(proxyAdmin.address)) {
      throw Error("Invalid pool proxy admin in config");
    }
    const proxyAdminOwnerAddress = await proxyAdmin.owner();
    const proxyAdminOwnerSigner = DRE.ethers.provider.getSigner(proxyAdminOwnerAddress);
    console.log("ProxyAdmin:", proxyAdmin.address, "Owner:", proxyAdminOwnerAddress);

    // only proxy admin can do upgrading
    await waitForTx(await proxyAdmin.connect(proxyAdminOwnerSigner).upgrade(bendProxy.address, impl));

    await insertContractAddressInDb(eContractid[contract], proxy);
  });

task("dev:upgrade-all-debtokens", "Update implementation to debt token")
  .addFlag("verify", "Verify contracts at Etherscan")
  .addParam("pool", `Pool name to retrieve configuration, supported: ${Object.values(ConfigNames)}`)
  .setAction(async ({ verify, pool }, DRE) => {
    await DRE.run("set-DRE");

    const network = DRE.network.name as eNetwork;
    const poolConfig = loadPoolConfig(pool);
    const addressesProviderRaw = await getLendPoolAddressesProvider();
    const poolAdminAddress = await addressesProviderRaw.getPoolAdmin();
    const poolAdminSigner = await getEthersSignerByAddress(poolAdminAddress);
    console.log(addressesProviderRaw.address, poolAdminAddress);

    const lendPoolConfigurator = await getLendPoolConfiguratorProxy(
      await addressesProviderRaw.getLendPoolConfigurator()
    );
    const protocolDataProvider = await getBendProtocolDataProvider(await addressesProviderRaw.getBendDataProvider());

    const debtTokenImpl = await deployGenericDebtToken(verify);
    console.log("DebtToken implementation:", debtTokenImpl.address);

    const allReserves = await protocolDataProvider.getAllReservesTokenDatas();
    for (const reserve of allReserves) {
      console.log("Reserve Tokens:", reserve.tokenSymbol, reserve.tokenAddress, reserve.debtTokenAddress);
      const input: {
        asset: string;
        implementation: string;
        encodedCallData: BytesLike;
      } = {
        asset: reserve.tokenAddress,
        implementation: debtTokenImpl.address,
        encodedCallData: [],
      };
      await waitForTx(await lendPoolConfigurator.connect(poolAdminSigner).updateDebtToken(input));
    }
>>>>>>> 0b1b5841
  });<|MERGE_RESOLUTION|>--- conflicted
+++ resolved
@@ -35,22 +35,15 @@
   deployPunkGateway,
   deployWETHGateway,
   deployBTokensAndBNFTsHelper,
-<<<<<<< HEAD
-=======
   deployInterestRate,
   deployGenericDebtToken,
->>>>>>> 0b1b5841
 } from "../../helpers/contracts-deployments";
 import { notFalsyOrZeroAddress, waitForTx } from "../../helpers/misc-utils";
 import { getEthersSignerByAddress, insertContractAddressInDb } from "../../helpers/contracts-helpers";
 import { ethers } from "hardhat";
-<<<<<<< HEAD
-import { ADDRESS_ID_PUNK_GATEWAY, ADDRESS_ID_WETH_GATEWAY } from "../../helpers/constants";
-=======
 import { ADDRESS_ID_PUNK_GATEWAY, ADDRESS_ID_WETH_GATEWAY, oneRay } from "../../helpers/constants";
 import { BytesLike } from "ethers";
 import BigNumber from "bignumber.js";
->>>>>>> 0b1b5841
 
 task("dev:deploy-new-implementation", "Deploy new implementation")
   .addParam("pool", `Pool name to retrieve configuration, supported: ${Object.values(ConfigNames)}`)
@@ -225,14 +218,6 @@
     }
   });
 
-<<<<<<< HEAD
-task("dev:upgrade-implementation", "Update implementation to address provider")
-  .addParam("pool", `Pool name to retrieve configuration, supported: ${Object.values(ConfigNames)}`)
-  .addParam("contract", "Contract name")
-  .addParam("proxy", "Contract proxy address")
-  .addParam("impl", "Contract implementation address")
-  .setAction(async ({ pool, contract, proxy, impl }, DRE) => {
-=======
 task("dev:deploy-new-interest-rate", "Deploy new interest rate implementation")
   .addParam("pool", `Pool name to retrieve configuration, supported: ${Object.values(ConfigNames)}`)
   .addFlag("verify", "Verify contracts at Etherscan")
@@ -241,27 +226,14 @@
   .addParam("rateSlope1", "Variable Rate Slope1, 0-1, 0.08")
   .addParam("rateSlope2", "Variable Rate Slope2, 0-1, 1.0")
   .setAction(async ({ verify, pool, optUtilRate, baseRate, rateSlope1, rateSlope2 }, DRE) => {
->>>>>>> 0b1b5841
     await DRE.run("set-DRE");
 
     const network = DRE.network.name as eNetwork;
     const poolConfig = loadPoolConfig(pool);
-
-<<<<<<< HEAD
-    const bendProxy = await getBendUpgradeableProxy(proxy);
-
-    const proxyAdmin = await getBendProxyAdminById(eContractid.BendProxyAdminPool);
-    if (proxyAdmin == undefined || !notFalsyOrZeroAddress(proxyAdmin.address)) {
-      throw Error("Invalid pool proxy admin in config");
-    }
-    const proxyAdminOwnerAddress = await proxyAdmin.owner();
-    const proxyAdminOwnerSigner = DRE.ethers.provider.getSigner(proxyAdminOwnerAddress);
-
-    // only proxy admin can do upgrading
-    await waitForTx(await proxyAdmin.connect(proxyAdminOwnerSigner).upgrade(bendProxy.address, impl));
-
-    await insertContractAddressInDb(eContractid[contract], proxy);
-=======
+    const addressesProviderRaw = await getLendPoolAddressesProvider();
+    const providerOwnerSigner = await getEthersSignerByAddress(await addressesProviderRaw.owner());
+    const addressesProvider = addressesProviderRaw.connect(providerOwnerSigner);
+
     /*
 
 export const rateStrategyWETH: IInterestRateStrategyParams = {
@@ -347,5 +319,4 @@
       };
       await waitForTx(await lendPoolConfigurator.connect(poolAdminSigner).updateDebtToken(input));
     }
->>>>>>> 0b1b5841
   });