import { task } from "hardhat/config";
import { loadPoolConfig, ConfigNames, getWrappedNativeTokenAddress } from "../../helpers/configuration";
import { ADDRESS_ID_WETH_GATEWAY } from "../../helpers/constants";
import { deployBendUpgradeableProxy, deployWETHGateway } from "../../helpers/contracts-deployments";
import {
  getBendProxyAdminById,
  getBendUpgradeableProxy,
  getLendPoolAddressesProvider,
  getWETHGateway,
} from "../../helpers/contracts-getters";
import { insertContractAddressInDb } from "../../helpers/contracts-helpers";
import { notFalsyOrZeroAddress, waitForTx } from "../../helpers/misc-utils";
import { eContractid } from "../../helpers/types";
import { BendUpgradeableProxy, WETHGateway } from "../../types";

task(`full:deploy-weth-gateway`, `Deploys the WETHGateway contract`)
  .addParam("pool", `Pool name to retrieve configuration, supported: ${Object.values(ConfigNames)}`)
  .addFlag("verify", `Verify contract via Etherscan API.`)
  .setAction(async ({ verify, pool }, DRE) => {
    await DRE.run("set-DRE");

    if (!DRE.network.config.chainId) {
      throw new Error("INVALID_CHAIN_ID");
    }

    const poolConfig = loadPoolConfig(pool);
    const addressesProvider = await getLendPoolAddressesProvider();

    const proxyAdmin = await getBendProxyAdminById(eContractid.BendProxyAdminPool);
    if (proxyAdmin == undefined || !notFalsyOrZeroAddress(proxyAdmin.address)) {
      throw Error("Invalid pool proxy admin in config");
    }
    const proxyAdminOwnerAddress = await proxyAdmin.owner();
    const proxyAdminOwnerSigner = DRE.ethers.provider.getSigner(proxyAdminOwnerAddress);

    const weth = await getWrappedNativeTokenAddress(poolConfig);
    console.log("WETH.address", weth);

    const wethGatewayImpl = await deployWETHGateway(verify);
    const initEncodedData = wethGatewayImpl.interface.encodeFunctionData("initialize", [
      addressesProvider.address,
      weth,
    ]);

    let wethGateWay: WETHGateway;
    let wethGatewayProxy: BendUpgradeableProxy;

<<<<<<< HEAD
    const wethGatewayAddress = undefined; //await addressesProvider.getAddress(ADDRESS_ID_WETH_GATEWAY);
=======
    const wethGatewayAddress = await addressesProvider.getAddress(ADDRESS_ID_WETH_GATEWAY);
>>>>>>> 0b1b5841

    if (wethGatewayAddress != undefined && notFalsyOrZeroAddress(wethGatewayAddress)) {
      console.log("Upgrading exist WETHGateway proxy to new implementation...");

      await insertContractAddressInDb(eContractid.WETHGateway, wethGatewayAddress);
      wethGatewayProxy = await getBendUpgradeableProxy(wethGatewayAddress);

      // only proxy admin can do upgrading
      await waitForTx(
        await proxyAdmin.connect(proxyAdminOwnerSigner).upgrade(wethGatewayProxy.address, wethGatewayImpl.address)
      );

      wethGateWay = await getWETHGateway(wethGatewayProxy.address);
    } else {
      console.log("Deploying new WETHGateway proxy & implementation...");
      const wethGatewayProxy = await deployBendUpgradeableProxy(
        eContractid.WETHGateway,
        proxyAdmin.address,
        wethGatewayImpl.address,
        initEncodedData,
        verify
      );

      wethGateWay = await getWETHGateway(wethGatewayProxy.address);
    }

    await waitForTx(await addressesProvider.setAddress(ADDRESS_ID_WETH_GATEWAY, wethGateWay.address));

    console.log("WETHGateway: proxy %s, implementation %s", wethGateWay.address, wethGatewayImpl.address);
    console.log("Finished WETHGateway deployment");
  });<|MERGE_RESOLUTION|>--- conflicted
+++ resolved
@@ -45,11 +45,7 @@
     let wethGateWay: WETHGateway;
     let wethGatewayProxy: BendUpgradeableProxy;
 
-<<<<<<< HEAD
-    const wethGatewayAddress = undefined; //await addressesProvider.getAddress(ADDRESS_ID_WETH_GATEWAY);
-=======
     const wethGatewayAddress = await addressesProvider.getAddress(ADDRESS_ID_WETH_GATEWAY);
->>>>>>> 0b1b5841
 
     if (wethGatewayAddress != undefined && notFalsyOrZeroAddress(wethGatewayAddress)) {
       console.log("Upgrading exist WETHGateway proxy to new implementation...");
