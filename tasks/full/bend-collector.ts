--- conflicted
+++ resolved
@@ -108,21 +108,14 @@
     console.log("Bend Collector: proxy %s", bendCollectorProxy.address);
 
     const bendCollector = await getBendCollectorProxy(bendCollectorProxy.address);
-<<<<<<< HEAD
-=======
     const ownerSigner = await getEthersSignerByAddress(await bendCollector.owner());
->>>>>>> 0b1b5841
 
     let amountDecimals = MAX_UINT_AMOUNT;
     if (amount != "-1") {
       amountDecimals = (await convertToCurrencyDecimals(token, amount)).toString();
     }
 
-<<<<<<< HEAD
-    await waitForTx(await bendCollector.approve(token, to, amountDecimals));
-=======
     await waitForTx(await bendCollector.connect(ownerSigner).approve(token, to, amountDecimals));
->>>>>>> 0b1b5841
 
     console.log("Bend Collector: approve ok");
   });