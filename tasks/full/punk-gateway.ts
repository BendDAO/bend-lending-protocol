--- conflicted
+++ resolved
@@ -60,11 +60,7 @@
     let punkGateWay: PunkGateway;
     let punkGatewayProxy: BendUpgradeableProxy;
 
-<<<<<<< HEAD
-    const punkGatewayAddress = undefined; //await addressesProvider.getAddress(ADDRESS_ID_PUNK_GATEWAY);
-=======
     const punkGatewayAddress = await addressesProvider.getAddress(ADDRESS_ID_PUNK_GATEWAY);
->>>>>>> 0b1b5841
 
     if (punkGatewayAddress != undefined && notFalsyOrZeroAddress(punkGatewayAddress)) {
       console.log("Upgrading exist PunkGateway proxy to new implementation...");
